/****************************************************************************\
 *  statistics.c - functions for sdiag command
 *****************************************************************************
 *  Produced at Barcelona Supercomputing Center, December 2011
 *  Written by Alejandro Lucero <alucero@bsc.es>
 *
 *  This file is part of Slurm, a resource management program.
 *  For details, see <https://slurm.schedmd.com/>.
 *  Please also read the included file: DISCLAIMER.
 *
 *  Slurm is free software; you can redistribute it and/or modify it under
 *  the terms of the GNU General Public License as published by the Free
 *  Software Foundation; either version 2 of the License, or (at your option)
 *  any later version.
 *
 *  In addition, as a special exception, the copyright holders give permission
 *  to link the code of portions of this program with the OpenSSL library under
 *  certain conditions as described in each individual source file, and
 *  distribute linked combinations including the two. You must obey the GNU
 *  General Public License in all respects for all of the code used other than
 *  OpenSSL. If you modify file(s) with this exception, you may extend this
 *  exception to your version of the file(s), but you are not obligated to do
 *  so. If you do not wish to do so, delete this exception statement from your
 *  version.  If you delete this exception statement from all source files in
 *  the program, then also delete it here.
 *
 *  Slurm is distributed in the hope that it will be useful, but WITHOUT ANY
 *  WARRANTY; without even the implied warranty of MERCHANTABILITY or FITNESS
 *  FOR A PARTICULAR PURPOSE.  See the GNU General Public License for more
 *  details.
 *
 *  You should have received a copy of the GNU General Public License along
 *  with Slurm; if not, write to the Free Software Foundation, Inc.,
 *  51 Franklin Street, Fifth Floor, Boston, MA 02110-1301  USA.
\*****************************************************************************/

#include <ctype.h>
#include <errno.h>
#include <stdio.h>

#include "src/slurmctld/agent.h"
#include "src/slurmctld/slurmctld.h"
#include "src/common/list.h"
#include "src/common/pack.h"
#include "src/common/xstring.h"
#include "src/common/slurmdbd_defs.h"

extern int retry_list_size(void);

/* Pack all scheduling statistics */
extern void pack_all_stat(int resp, char **buffer_ptr, int *buffer_size,
			  uint16_t protocol_version)
{
	Buf buffer;
	int parts_packed;
	int agent_queue_size;
	int agent_count;
	int slurmdbd_queue_size;
	time_t now = time(NULL);

	buffer_ptr[0] = NULL;
	*buffer_size = 0;

	if (resp) {
		if (acct_storage_g_get_data(acct_db_conn,
					    ACCT_STORAGE_INFO_AGENT_COUNT,
					    &slurmdbd_queue_size)
		    != SLURM_SUCCESS)
			slurmdbd_queue_size = 0;
	}

	buffer = init_buf(BUF_SIZE);
	if (protocol_version >= SLURM_MIN_PROTOCOL_VERSION) {
		parts_packed = resp;
		pack32(parts_packed, buffer);

		if (resp) {
			pack_time(now, buffer);
			debug3("pack_all_stat: time = %u",
			       (uint32_t) last_proc_req_start);
			pack_time(last_proc_req_start, buffer);

			slurm_mutex_lock(&slurmctld_config.thread_count_lock);
			debug3("pack_all_stat: server_thread_count = %u",
			       slurmctld_config.server_thread_count);
			pack32(slurmctld_config.server_thread_count, buffer);
			slurm_mutex_unlock(&slurmctld_config.thread_count_lock);

			agent_queue_size = retry_list_size();
			pack32(agent_queue_size, buffer);
			agent_count = get_agent_count();
			pack32(agent_count, buffer);
			pack32(slurmdbd_queue_size, buffer);
			pack32(slurmctld_diag_stats.latency, buffer);

			pack32(slurmctld_diag_stats.jobs_submitted, buffer);
			pack32(slurmctld_diag_stats.jobs_started, buffer);
			pack32(slurmctld_diag_stats.jobs_completed, buffer);
			pack32(slurmctld_diag_stats.jobs_canceled, buffer);
			pack32(slurmctld_diag_stats.jobs_failed, buffer);

			pack32(slurmctld_diag_stats.jobs_pending, buffer);
			pack32(slurmctld_diag_stats.jobs_running, buffer);
			pack_time(slurmctld_diag_stats.job_states_ts, buffer);

			pack32(slurmctld_diag_stats.schedule_cycle_max,
			       buffer);
			pack32(slurmctld_diag_stats.schedule_cycle_last,
			       buffer);
			pack32(slurmctld_diag_stats.schedule_cycle_sum,
			       buffer);
			pack32(slurmctld_diag_stats.schedule_cycle_counter,
			       buffer);
			pack32(slurmctld_diag_stats.schedule_cycle_depth,
			       buffer);
			pack32(slurmctld_diag_stats.schedule_queue_len, buffer);

			pack32(slurmctld_diag_stats.backfilled_jobs, buffer);
			pack32(slurmctld_diag_stats.last_backfilled_jobs,
			       buffer);
			pack32(slurmctld_diag_stats.bf_cycle_counter, buffer);
			pack64(slurmctld_diag_stats.bf_cycle_sum, buffer);
			pack32(slurmctld_diag_stats.bf_cycle_last, buffer);
			pack32(slurmctld_diag_stats.bf_last_depth, buffer);
			pack32(slurmctld_diag_stats.bf_last_depth_try, buffer);

			pack32(slurmctld_diag_stats.bf_queue_len, buffer);
			pack32(slurmctld_diag_stats.bf_cycle_max, buffer);
			pack_time(slurmctld_diag_stats.bf_when_last_cycle,
				  buffer);
			pack32(slurmctld_diag_stats.bf_depth_sum, buffer);
			pack32(slurmctld_diag_stats.bf_depth_try_sum, buffer);
			pack32(slurmctld_diag_stats.bf_queue_len_sum, buffer);

			pack32(slurmctld_diag_stats.bf_active, buffer);
			pack32(slurmctld_diag_stats.backfilled_pack_jobs,
			       buffer);
		}
<<<<<<< HEAD
=======
	} else if (protocol_version >= SLURM_MIN_PROTOCOL_VERSION) {
		parts_packed = resp;
		pack32(parts_packed, buffer);

		if (resp) {
			pack_time(now, buffer);
			debug3("pack_all_stat: time = %u",
			       (uint32_t) last_proc_req_start);
			pack_time(last_proc_req_start, buffer);

			slurm_mutex_lock(&slurmctld_config.thread_count_lock);
			debug3("pack_all_stat: server_thread_count = %u",
			       slurmctld_config.server_thread_count);
			pack32(slurmctld_config.server_thread_count, buffer);
			slurm_mutex_unlock(&slurmctld_config.thread_count_lock);

			agent_queue_size = retry_list_size();
			pack32(agent_queue_size, buffer);
			pack32(slurmdbd_queue_size, buffer);

			pack32(slurmctld_diag_stats.jobs_submitted, buffer);
			pack32(slurmctld_diag_stats.jobs_started, buffer);
			pack32(slurmctld_diag_stats.jobs_completed, buffer);
			pack32(slurmctld_diag_stats.jobs_canceled, buffer);
			pack32(slurmctld_diag_stats.jobs_failed, buffer);

			pack32(slurmctld_diag_stats.jobs_running, buffer);
			pack_time(slurmctld_diag_stats.job_states_ts, buffer);

			pack32(slurmctld_diag_stats.schedule_cycle_max,
			       buffer);
			pack32(slurmctld_diag_stats.schedule_cycle_last,
			       buffer);
			pack32(slurmctld_diag_stats.schedule_cycle_sum,
			       buffer);
			pack32(slurmctld_diag_stats.schedule_cycle_counter,
			       buffer);
			pack32(slurmctld_diag_stats.schedule_cycle_depth,
			       buffer);
			pack32(slurmctld_diag_stats.schedule_queue_len, buffer);

			pack32(slurmctld_diag_stats.backfilled_jobs, buffer);
			pack32(slurmctld_diag_stats.last_backfilled_jobs,
			       buffer);
			pack32(slurmctld_diag_stats.bf_cycle_counter, buffer);
			pack64(slurmctld_diag_stats.bf_cycle_sum, buffer);
			pack32(slurmctld_diag_stats.bf_cycle_last, buffer);
			pack32(slurmctld_diag_stats.bf_last_depth, buffer);
			pack32(slurmctld_diag_stats.bf_last_depth_try, buffer);

			pack32(slurmctld_diag_stats.bf_queue_len, buffer);
			pack32(slurmctld_diag_stats.bf_cycle_max, buffer);
			pack_time(slurmctld_diag_stats.bf_when_last_cycle,
				  buffer);
			pack32(slurmctld_diag_stats.bf_depth_sum, buffer);
			pack32(slurmctld_diag_stats.bf_depth_try_sum, buffer);
			pack32(slurmctld_diag_stats.bf_queue_len_sum, buffer);

			/* FIXME: Pack as 2 fields in v18.08 */
			uint32_tmp = slurmctld_diag_stats.backfilled_pack_jobs;
			if (slurmctld_diag_stats.bf_active)
				uint32_tmp |= 0x80000000;
			pack32(uint32_tmp,	 buffer);
		}
>>>>>>> 7a6fb06e
	}

	*buffer_size = get_buf_offset(buffer);
	buffer_ptr[0] = xfer_buf_data(buffer);
}

/* Reset all scheduling statistics
 * level IN - clear backfilled_jobs count if set */
extern void reset_stats(int level)
{
	slurmctld_diag_stats.proc_req_raw = 0;
	slurmctld_diag_stats.proc_req_threads = 0;
	slurmctld_diag_stats.schedule_cycle_max = 0;
	slurmctld_diag_stats.schedule_cycle_sum = 0;
	slurmctld_diag_stats.schedule_cycle_counter = 0;
	slurmctld_diag_stats.schedule_cycle_depth = 0;
	slurmctld_diag_stats.jobs_submitted = 0;
	slurmctld_diag_stats.jobs_started = 0;
	slurmctld_diag_stats.jobs_completed = 0;
	slurmctld_diag_stats.jobs_canceled = 0;
	slurmctld_diag_stats.jobs_failed = 0;

	/* Just resetting this value when reset requested explicitly */
	if (level)
		slurmctld_diag_stats.backfilled_jobs = 0;

	slurmctld_diag_stats.last_backfilled_jobs = 0;
	slurmctld_diag_stats.backfilled_pack_jobs = 0;
	slurmctld_diag_stats.bf_cycle_counter = 0;
	slurmctld_diag_stats.bf_cycle_sum = 0;
	slurmctld_diag_stats.bf_cycle_last = 0;
	slurmctld_diag_stats.bf_depth_sum = 0;
	slurmctld_diag_stats.bf_depth_try_sum = 0;
	slurmctld_diag_stats.bf_queue_len = 0;
	slurmctld_diag_stats.bf_queue_len_sum = 0;
	slurmctld_diag_stats.bf_cycle_max = 0;
	slurmctld_diag_stats.bf_last_depth = 0;
	slurmctld_diag_stats.bf_last_depth_try = 0;
	slurmctld_diag_stats.bf_active = 0;

	last_proc_req_start = time(NULL);
}<|MERGE_RESOLUTION|>--- conflicted
+++ resolved
@@ -136,73 +136,6 @@
 			pack32(slurmctld_diag_stats.backfilled_pack_jobs,
 			       buffer);
 		}
-<<<<<<< HEAD
-=======
-	} else if (protocol_version >= SLURM_MIN_PROTOCOL_VERSION) {
-		parts_packed = resp;
-		pack32(parts_packed, buffer);
-
-		if (resp) {
-			pack_time(now, buffer);
-			debug3("pack_all_stat: time = %u",
-			       (uint32_t) last_proc_req_start);
-			pack_time(last_proc_req_start, buffer);
-
-			slurm_mutex_lock(&slurmctld_config.thread_count_lock);
-			debug3("pack_all_stat: server_thread_count = %u",
-			       slurmctld_config.server_thread_count);
-			pack32(slurmctld_config.server_thread_count, buffer);
-			slurm_mutex_unlock(&slurmctld_config.thread_count_lock);
-
-			agent_queue_size = retry_list_size();
-			pack32(agent_queue_size, buffer);
-			pack32(slurmdbd_queue_size, buffer);
-
-			pack32(slurmctld_diag_stats.jobs_submitted, buffer);
-			pack32(slurmctld_diag_stats.jobs_started, buffer);
-			pack32(slurmctld_diag_stats.jobs_completed, buffer);
-			pack32(slurmctld_diag_stats.jobs_canceled, buffer);
-			pack32(slurmctld_diag_stats.jobs_failed, buffer);
-
-			pack32(slurmctld_diag_stats.jobs_running, buffer);
-			pack_time(slurmctld_diag_stats.job_states_ts, buffer);
-
-			pack32(slurmctld_diag_stats.schedule_cycle_max,
-			       buffer);
-			pack32(slurmctld_diag_stats.schedule_cycle_last,
-			       buffer);
-			pack32(slurmctld_diag_stats.schedule_cycle_sum,
-			       buffer);
-			pack32(slurmctld_diag_stats.schedule_cycle_counter,
-			       buffer);
-			pack32(slurmctld_diag_stats.schedule_cycle_depth,
-			       buffer);
-			pack32(slurmctld_diag_stats.schedule_queue_len, buffer);
-
-			pack32(slurmctld_diag_stats.backfilled_jobs, buffer);
-			pack32(slurmctld_diag_stats.last_backfilled_jobs,
-			       buffer);
-			pack32(slurmctld_diag_stats.bf_cycle_counter, buffer);
-			pack64(slurmctld_diag_stats.bf_cycle_sum, buffer);
-			pack32(slurmctld_diag_stats.bf_cycle_last, buffer);
-			pack32(slurmctld_diag_stats.bf_last_depth, buffer);
-			pack32(slurmctld_diag_stats.bf_last_depth_try, buffer);
-
-			pack32(slurmctld_diag_stats.bf_queue_len, buffer);
-			pack32(slurmctld_diag_stats.bf_cycle_max, buffer);
-			pack_time(slurmctld_diag_stats.bf_when_last_cycle,
-				  buffer);
-			pack32(slurmctld_diag_stats.bf_depth_sum, buffer);
-			pack32(slurmctld_diag_stats.bf_depth_try_sum, buffer);
-			pack32(slurmctld_diag_stats.bf_queue_len_sum, buffer);
-
-			/* FIXME: Pack as 2 fields in v18.08 */
-			uint32_tmp = slurmctld_diag_stats.backfilled_pack_jobs;
-			if (slurmctld_diag_stats.bf_active)
-				uint32_tmp |= 0x80000000;
-			pack32(uint32_tmp,	 buffer);
-		}
->>>>>>> 7a6fb06e
 	}
 
 	*buffer_size = get_buf_offset(buffer);
