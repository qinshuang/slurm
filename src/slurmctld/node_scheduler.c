--- conflicted
+++ resolved
@@ -1767,11 +1767,8 @@
 	 * memory. */
 	FREE_NULL_BITMAP(job_ptr->node_bitmap);
 	xfree(job_ptr->nodes);
-<<<<<<< HEAD
 	xfree(job_ptr->sched_nodes);
-=======
 	job_ptr->exit_code = 0;
->>>>>>> ad0590f3
 
 	job_ptr->node_bitmap = select_bitmap;
 
