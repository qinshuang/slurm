--- conflicted
+++ resolved
@@ -1679,11 +1679,7 @@
 			  slurmctld_resv_t *old_resv_ptr)
 {
 	int i;
-<<<<<<< HEAD
 	uint64_t cpu_cnt = 0;
-=======
-	uint32_t core_cnt = 0;
->>>>>>> d846dd4c
 	struct node_record *node_ptr = node_record_table_ptr;
 	char start_time[32], end_time[32];
 	char *name1, *name2, *val1, *val2;
@@ -1698,7 +1694,6 @@
 						&cnodes_per_mp);
 #endif
 
-<<<<<<< HEAD
 		for (i=0; i<node_record_count; i++, node_ptr++) {
 			if (!bit_test(resv_ptr->node_bitmap, i))
 				continue;
@@ -1710,29 +1705,14 @@
 #else
 			if (slurmctld_conf.fast_schedule) {
 				resv_ptr->core_cnt +=
-					node_ptr->config_ptr->cores;
+					(node_ptr->config_ptr->cores *
+					 node_ptr->config_ptr->sockets);
 				cpu_cnt += node_ptr->config_ptr->cpus;
 			} else {
-				resv_ptr->core_cnt += node_ptr->cores;
+				resv_ptr->core_cnt += (node_ptr->cores *
+						       node_ptr->sockets);
 				cpu_cnt += node_ptr->cpus;
 			}
-=======
-	for (i = 0; i < node_record_count; i++, node_ptr++) {
-		if (!bit_test(resv_ptr->node_bitmap, i))
-			continue;
-#ifdef HAVE_BG
-		if (cnodes_per_mp)
-			core_cnt += cnodes_per_mp;
-		else
-			core_cnt += node_ptr->sockets;
-#else
-		if (slurmctld_conf.fast_schedule) {
-			core_cnt += (node_ptr->config_ptr->cores *
-				     node_ptr->config_ptr->sockets);
-		} else {
-			core_cnt += (node_ptr->cores * node_ptr->sockets);
-		}
->>>>>>> d846dd4c
 #endif
 		}
 	} else if (resv_ptr->core_bitmap) {
@@ -1743,18 +1723,20 @@
 			bit_set_count(resv_ptr->core_bitmap);
 
 		if (resv_ptr->node_bitmap) {
-			for (i=0; i<node_record_count; i++, node_ptr++) {
+			for (i = 0; i < node_record_count; i++, node_ptr++) {
 				int offset, core;
 				uint32_t cores, threads;
 				if (!bit_test(resv_ptr->node_bitmap, i))
 					continue;
 
 				if (slurmctld_conf.fast_schedule) {
-					cores = node_ptr->config_ptr->cores;
+					cores = (node_ptr->config_ptr->cores *
+						 node_ptr->config_ptr->sockets);
 					threads = node_ptr->config_ptr->threads;
 				} else {
-					cores = node_ptr->cores;
-					threads = node_ptr->config_ptr->threads;
+					cores = (node_ptr->cores *
+						 node_ptr->sockets);
+					threads = node_ptr->threads;
 				}
 				offset = cr_get_coremap_offset(i);
 
@@ -1770,7 +1752,6 @@
 		} else
 			  cpu_cnt = resv_ptr->core_cnt;
 	}
-<<<<<<< HEAD
 
 #ifdef HAVE_BG
 	/* Since on a bluegene we track cnodes instead of cpus do the
@@ -1834,9 +1815,6 @@
 		_post_resv_update(resv_ptr, old_resv_ptr);
 	else
 		_post_resv_create(resv_ptr);
-=======
-	resv_ptr->cpu_cnt = core_cnt;
->>>>>>> d846dd4c
 }
 
 /*
