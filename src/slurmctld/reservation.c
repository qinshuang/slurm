--- conflicted
+++ resolved
@@ -2487,12 +2487,8 @@
 	resv_desc.features   = resv_ptr->features;
 	resv_desc.node_cnt   = xmalloc(sizeof(uint32_t) * 2);
 	resv_desc.node_cnt[0]= resv_ptr->node_cnt - i;
-<<<<<<< HEAD
-	i = _select_nodes(&resv_desc, &resv_ptr->part_ptr, &tmp_bitmap, &core_bitmap);
-=======
 	i = _select_nodes(&resv_desc, &resv_ptr->part_ptr, &tmp_bitmap,
 			  &core_bitmap);
->>>>>>> 94bebf38
 	xfree(resv_desc.node_cnt);
 	xfree(resv_desc.node_list);
 	xfree(resv_desc.partition);
@@ -2759,12 +2755,8 @@
 	resv_desc.flags      = resv_ptr->flags;
 	resv_desc.node_cnt   = xmalloc(sizeof(uint32_t) * 2);
 	resv_desc.node_cnt[0]= 0 - delta_node_cnt;
-<<<<<<< HEAD
-	i = _select_nodes(&resv_desc, &resv_ptr->part_ptr, &tmp1_bitmap, &core_bitmap);
-=======
 	i = _select_nodes(&resv_desc, &resv_ptr->part_ptr, &tmp1_bitmap,
 			  &core_bitmap);
->>>>>>> 94bebf38
 	xfree(resv_desc.node_cnt);
 	xfree(resv_desc.node_list);
 	xfree(resv_desc.partition);
@@ -3616,16 +3608,10 @@
 				if (*exc_core_bitmap == NULL)
 					*exc_core_bitmap = 
 						bit_copy(resv_ptr->core_bitmap);
-<<<<<<< HEAD
-				else 
-					bit_or(*exc_core_bitmap,
-					       resv_ptr->core_bitmap);
-=======
 				} else {
 					bit_or(*exc_core_bitmap,
 					       resv_ptr->core_bitmap);
 				}
->>>>>>> 94bebf38
 			}
 		}
 		list_iterator_destroy(iter);
