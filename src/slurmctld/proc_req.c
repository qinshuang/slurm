/*****************************************************************************\
 *  proc_req.c - process incoming messages to slurmctld
 *****************************************************************************
 *  Copyright (C) 2002-2007 The Regents of the University of California.
 *  Copyright (C) 2008-2011 Lawrence Livermore National Security.
 *  Produced at Lawrence Livermore National Laboratory (cf, DISCLAIMER).
 *  Written by Morris Jette <jette@llnl.gov>, et. al.
 *  CODE-OCEC-09-009. All rights reserved.
 *
 *  This file is part of SLURM, a resource management program.
 *  For details, see <http://slurm.schedmd.com/>.
 *  Please also read the included file: DISCLAIMER.
 *
 *  SLURM is free software; you can redistribute it and/or modify it under
 *  the terms of the GNU General Public License as published by the Free
 *  Software Foundation; either version 2 of the License, or (at your option)
 *  any later version.
 *
 *  In addition, as a special exception, the copyright holders give permission
 *  to link the code of portions of this program with the OpenSSL library under
 *  certain conditions as described in each individual source file, and
 *  distribute linked combinations including the two. You must obey the GNU
 *  General Public License in all respects for all of the code used other than
 *  OpenSSL. If you modify file(s) with this exception, you may extend this
 *  exception to your version of the file(s), but you are not obligated to do
 *  so. If you do not wish to do so, delete this exception statement from your
 *  version.  If you delete this exception statement from all source files in
 *  the program, then also delete it here.
 *
 *  SLURM is distributed in the hope that it will be useful, but WITHOUT ANY
 *  WARRANTY; without even the implied warranty of MERCHANTABILITY or FITNESS
 *  FOR A PARTICULAR PURPOSE.  See the GNU General Public License for more
 *  details.
 *
 *  You should have received a copy of the GNU General Public License along
 *  with SLURM; if not, write to the Free Software Foundation, Inc.,
 *  51 Franklin Street, Fifth Floor, Boston, MA 02110-1301  USA.
\*****************************************************************************/

#ifdef HAVE_CONFIG_H
#  include "config.h"
#endif

#ifdef WITH_PTHREADS
#  include <pthread.h>
#endif				/* WITH_PTHREADS */

#include <errno.h>
#include <signal.h>
#include <stdio.h>
#include <stdlib.h>
#include <string.h>

#include "slurm/slurm_errno.h"

#include "src/common/assoc_mgr.h"
#include "src/common/checkpoint.h"
#include "src/common/daemonize.h"
#include "src/common/fd.h"
#include "src/common/forward.h"
#include "src/common/gres.h"
#include "src/common/hostlist.h"
#include "src/common/layouts_mgr.h"
#include "src/common/log.h"
#include "src/common/macros.h"
#include "src/common/node_select.h"
#include "src/common/pack.h"
#include "src/common/read_config.h"
#include "src/common/slurm_acct_gather.h"
#include "src/common/slurm_auth.h"
#include "src/common/slurm_cred.h"
#include "src/common/slurm_ext_sensors.h"
#include "src/common/slurm_priority.h"
#include "src/common/slurm_protocol_api.h"
#include "src/common/slurm_protocol_interface.h"
#include "src/common/slurm_topology.h"
#include "src/common/switch.h"
#include "src/common/xstring.h"
#include "src/common/layouts_mgr.h"

#include "src/slurmctld/agent.h"
#include "src/slurmctld/burst_buffer.h"
#include "src/slurmctld/front_end.h"
#include "src/slurmctld/gang.h"
#include "src/slurmctld/job_scheduler.h"
#include "src/slurmctld/licenses.h"
#include "src/slurmctld/locks.h"
#include "src/slurmctld/powercapping.h"
#include "src/slurmctld/proc_req.h"
#include "src/slurmctld/read_config.h"
#include "src/slurmctld/reservation.h"
#include "src/slurmctld/sched_plugin.h"
#include "src/slurmctld/slurmctld.h"
#include "src/slurmctld/srun_comm.h"
#include "src/slurmctld/state_save.h"
#include "src/slurmctld/trigger_mgr.h"

#include "src/plugins/select/bluegene/bg_enums.h"

static pthread_mutex_t rpc_mutex = PTHREAD_MUTEX_INITIALIZER;
static int rpc_type_size = 0;	/* Size of rpc_type_* arrays */
static uint16_t *rpc_type_id = NULL;
static uint32_t *rpc_type_cnt = NULL;
static uint64_t *rpc_type_time = NULL;
static int rpc_user_size = 0;	/* Size of rpc_user_* arrays */
static uint32_t *rpc_user_id = NULL;
static uint32_t *rpc_user_cnt = NULL;
static uint64_t *rpc_user_time = NULL;

static pthread_mutex_t throttle_mutex = PTHREAD_MUTEX_INITIALIZER;
static pthread_cond_t throttle_cond = PTHREAD_COND_INITIALIZER;

static void         _fill_ctld_conf(slurm_ctl_conf_t * build_ptr);
static void         _kill_job_on_msg_fail(uint32_t job_id);
static int          _is_prolog_finished(uint32_t job_id);
static int	    _launch_batch_step(job_desc_msg_t *job_desc_msg,
				       uid_t uid, uint32_t *step_id,
				       uint16_t protocol_version);
static int          _make_step_cred(struct step_record *step_rec,
				    slurm_cred_t **slurm_cred,
				    uint16_t protocol_version);
static void         _throttle_fini(int *active_rpc_cnt);
static void         _throttle_start(int *active_rpc_cnt);

inline static void  _slurm_rpc_accounting_first_reg(slurm_msg_t *msg);
inline static void  _slurm_rpc_accounting_register_ctld(slurm_msg_t *msg);
inline static void  _slurm_rpc_accounting_update_msg(slurm_msg_t *msg);
inline static void  _slurm_rpc_allocate_resources(slurm_msg_t * msg);
inline static void  _slurm_rpc_block_info(slurm_msg_t * msg);
inline static void  _slurm_rpc_burst_buffer_info(slurm_msg_t * msg);
inline static void  _slurm_rpc_checkpoint(slurm_msg_t * msg);
inline static void  _slurm_rpc_checkpoint_comp(slurm_msg_t * msg);
inline static void  _slurm_rpc_checkpoint_task_comp(slurm_msg_t * msg);
inline static void  _slurm_rpc_delete_partition(slurm_msg_t * msg);
inline static void  _slurm_rpc_complete_job_allocation(slurm_msg_t * msg);
inline static void  _slurm_rpc_complete_batch_script(slurm_msg_t * msg,
						     bool locked);
inline static void  _slurm_rpc_complete_prolog(slurm_msg_t * msg);
inline static void  _slurm_rpc_dump_conf(slurm_msg_t * msg);
inline static void  _slurm_rpc_dump_front_end(slurm_msg_t * msg);
inline static void  _slurm_rpc_dump_jobs(slurm_msg_t * msg);
inline static void  _slurm_rpc_dump_jobs_user(slurm_msg_t * msg);
inline static void  _slurm_rpc_dump_job_single(slurm_msg_t * msg);
inline static void  _slurm_rpc_dump_licenses(slurm_msg_t * msg);
inline static void  _slurm_rpc_dump_nodes(slurm_msg_t * msg);
inline static void  _slurm_rpc_dump_node_single(slurm_msg_t * msg);
inline static void  _slurm_rpc_dump_partitions(slurm_msg_t * msg);
inline static void  _slurm_rpc_dump_sicp(slurm_msg_t * msg);
inline static void  _slurm_rpc_dump_spank(slurm_msg_t * msg);
inline static void  _slurm_rpc_dump_stats(slurm_msg_t * msg);
inline static void  _slurm_rpc_end_time(slurm_msg_t * msg);
inline static void  _slurm_rpc_epilog_complete(slurm_msg_t * msg,
					       bool *run_scheduler,
					       bool running_composite);
inline static void  _slurm_rpc_get_shares(slurm_msg_t *msg);
inline static void  _slurm_rpc_get_topo(slurm_msg_t * msg);
inline static void  _slurm_rpc_get_powercap(slurm_msg_t * msg);
inline static void  _slurm_rpc_get_priority_factors(slurm_msg_t *msg);
inline static void  _slurm_rpc_job_notify(slurm_msg_t * msg);
inline static void  _slurm_rpc_job_ready(slurm_msg_t * msg);
inline static void  _slurm_rpc_job_sbcast_cred(slurm_msg_t * msg);
inline static void  _slurm_rpc_job_step_kill(slurm_msg_t * msg);
inline static void  _slurm_rpc_job_step_create(slurm_msg_t * msg);
inline static void  _slurm_rpc_job_step_get_info(slurm_msg_t * msg);
inline static void  _slurm_rpc_job_will_run(slurm_msg_t * msg);
inline static void  _slurm_rpc_job_alloc_info(slurm_msg_t * msg);
inline static void  _slurm_rpc_job_alloc_info_lite(slurm_msg_t * msg);
inline static void  _slurm_rpc_kill_job2(slurm_msg_t *msg);
inline static void  _slurm_rpc_node_registration(slurm_msg_t *msg,
						 bool running_composite);
inline static void  _slurm_rpc_ping(slurm_msg_t * msg);
inline static void  _slurm_rpc_reboot_nodes(slurm_msg_t * msg);
inline static void  _slurm_rpc_reconfigure_controller(slurm_msg_t * msg);
inline static void  _slurm_rpc_resv_create(slurm_msg_t * msg);
inline static void  _slurm_rpc_resv_update(slurm_msg_t * msg);
inline static void  _slurm_rpc_resv_delete(slurm_msg_t * msg);
inline static void  _slurm_rpc_resv_show(slurm_msg_t * msg);
inline static void  _slurm_rpc_layout_show(slurm_msg_t * msg);
inline static void  _slurm_rpc_requeue(slurm_msg_t * msg);
inline static void  _slurm_rpc_takeover(slurm_msg_t * msg);
inline static void  _slurm_rpc_set_debug_flags(slurm_msg_t *msg);
inline static void  _slurm_rpc_set_debug_level(slurm_msg_t *msg);
inline static void  _slurm_rpc_set_schedlog_level(slurm_msg_t *msg);
inline static void  _slurm_rpc_shutdown_controller(slurm_msg_t * msg);
inline static void  _slurm_rpc_shutdown_controller_immediate(slurm_msg_t *
							     msg);
inline static void  _slurm_rpc_step_complete(slurm_msg_t * msg, bool locked);
inline static void  _slurm_rpc_step_layout(slurm_msg_t * msg);
inline static void  _slurm_rpc_step_update(slurm_msg_t * msg);
inline static void  _slurm_rpc_submit_batch_job(slurm_msg_t * msg);
inline static void  _slurm_rpc_suspend(slurm_msg_t * msg);
inline static void  _slurm_rpc_trigger_clear(slurm_msg_t * msg);
inline static void  _slurm_rpc_trigger_get(slurm_msg_t * msg);
inline static void  _slurm_rpc_trigger_set(slurm_msg_t * msg);
inline static void  _slurm_rpc_trigger_pull(slurm_msg_t * msg);
inline static void  _slurm_rpc_update_front_end(slurm_msg_t * msg);
inline static void  _slurm_rpc_update_job(slurm_msg_t * msg);
inline static void  _slurm_rpc_update_node(slurm_msg_t * msg);
inline static void  _slurm_rpc_update_layout(slurm_msg_t * msg);
inline static void  _slurm_rpc_update_partition(slurm_msg_t * msg);
inline static void  _slurm_rpc_update_powercap(slurm_msg_t * msg);
inline static void  _slurm_rpc_update_block(slurm_msg_t * msg);
inline static void  _update_cred_key(void);

static void  _slurm_rpc_composite_msg(slurm_msg_t *msg);
static void  _slurm_rpc_comp_msg_list(composite_msg_t * comp_msg,
				      bool *run_scheduler,
				      List msg_list_in,
				      struct timeval *start_tv,
				      int timeout);
static void  _slurm_rpc_assoc_mgr_info(slurm_msg_t * msg);

extern diag_stats_t slurmctld_diag_stats;

/*
 * slurmctld_req  - Process an individual RPC request
 * IN/OUT msg - the request message, data associated with the message is freed
 */
void slurmctld_req(slurm_msg_t *msg, connection_arg_t *arg)
{
	DEF_TIMERS;
	int i, rpc_type_index = -1, rpc_user_index = -1;
	uint32_t rpc_uid;

	/* Just to validate the cred */
	rpc_uid = (uint32_t) g_slurm_auth_get_uid(msg->auth_cred,
						  slurm_get_auth_info());
	if (g_slurm_auth_errno(msg->auth_cred) != SLURM_SUCCESS) {
		error("Bad authentication: %s",
		      g_slurm_auth_errstr(g_slurm_auth_errno(msg->auth_cred)));
		return;
	}
	START_TIMER;
	slurm_mutex_lock(&rpc_mutex);
	if (rpc_type_size == 0) {
		rpc_type_size = 100;  /* Capture info for first 100 RPC types */
		rpc_type_id   = xmalloc(sizeof(uint16_t) * rpc_type_size);
		rpc_type_cnt  = xmalloc(sizeof(uint32_t) * rpc_type_size);
		rpc_type_time = xmalloc(sizeof(uint64_t) * rpc_type_size);
	}
	for (i = 0; i < rpc_type_size; i++) {
		if (rpc_type_id[i] == 0)
			rpc_type_id[i] = msg->msg_type;
		else if (rpc_type_id[i] != msg->msg_type)
			continue;
		rpc_type_index = i;
		break;
	}
	if (rpc_user_size == 0) {
		rpc_user_size = 200;  /* Capture info for first 200 RPC users */
		rpc_user_id   = xmalloc(sizeof(uint32_t) * rpc_user_size);
		rpc_user_cnt  = xmalloc(sizeof(uint32_t) * rpc_user_size);
		rpc_user_time = xmalloc(sizeof(uint64_t) * rpc_user_size);
	}
	for (i = 0; i < rpc_user_size; i++) {
		if ((rpc_user_id[i] == 0) && (i != 0))
			rpc_user_id[i] = rpc_uid;
		else if (rpc_user_id[i] != rpc_uid)
			continue;
		rpc_user_index = i;
		break;
	}
	slurm_mutex_unlock(&rpc_mutex);

	/* Debug the protocol layer.
	 */
	if (slurmctld_conf.debug_flags & DEBUG_FLAG_PROTOCOL) {
		char *p;
		char inetbuf[64];

		p = rpc_num2string(msg->msg_type);
		slurm_print_slurm_addr(&arg->cli_addr,
					inetbuf,
					sizeof(inetbuf));
		info("%s: received opcode %s from %s", __func__, p, inetbuf);
	}

	switch (msg->msg_type) {
	case REQUEST_RESOURCE_ALLOCATION:
		_slurm_rpc_allocate_resources(msg);
		slurm_free_job_desc_msg(msg->data);
		break;
	case REQUEST_BUILD_INFO:
		_slurm_rpc_dump_conf(msg);
		slurm_free_last_update_msg(msg->data);
		break;
	case REQUEST_JOB_INFO:
		_slurm_rpc_dump_jobs(msg);
		slurm_free_job_info_request_msg(msg->data);
		break;
	case REQUEST_JOB_USER_INFO:
		_slurm_rpc_dump_jobs_user(msg);
		slurm_free_job_user_id_msg(msg->data);
		break;
	case REQUEST_JOB_INFO_SINGLE:
		_slurm_rpc_dump_job_single(msg);
		slurm_free_job_id_msg(msg->data);
		break;
	case REQUEST_SHARE_INFO:
		_slurm_rpc_get_shares(msg);
		slurm_free_shares_request_msg(msg->data);
		break;
	case REQUEST_PRIORITY_FACTORS:
		_slurm_rpc_get_priority_factors(msg);
		slurm_free_priority_factors_request_msg(msg->data);
		break;
	case REQUEST_JOB_END_TIME:
		_slurm_rpc_end_time(msg);
		slurm_free_job_alloc_info_msg(msg->data);
		break;
	case REQUEST_FRONT_END_INFO:
		_slurm_rpc_dump_front_end(msg);
		slurm_free_front_end_info_request_msg(msg->data);
		break;
	case REQUEST_NODE_INFO:
		_slurm_rpc_dump_nodes(msg);
		slurm_free_node_info_request_msg(msg->data);
		break;
	case REQUEST_NODE_INFO_SINGLE:
		_slurm_rpc_dump_node_single(msg);
		slurm_free_node_info_single_msg(msg->data);
		break;
	case REQUEST_PARTITION_INFO:
		_slurm_rpc_dump_partitions(msg);
		slurm_free_part_info_request_msg(msg->data);
		break;
	case MESSAGE_EPILOG_COMPLETE:
		i = 0;
		_slurm_rpc_epilog_complete(msg, (bool *)&i, 0);
		slurm_free_epilog_complete_msg(msg->data);
		break;
	case REQUEST_CANCEL_JOB_STEP:
		_slurm_rpc_job_step_kill(msg);
		slurm_free_job_step_kill_msg(msg->data);
		break;
	case REQUEST_COMPLETE_JOB_ALLOCATION:
		_slurm_rpc_complete_job_allocation(msg);
		slurm_free_complete_job_allocation_msg(msg->data);
		break;
	case REQUEST_COMPLETE_PROLOG:
		_slurm_rpc_complete_prolog(msg);
		slurm_free_complete_prolog_msg(msg->data);
		break;
	case REQUEST_COMPLETE_BATCH_JOB:
	case REQUEST_COMPLETE_BATCH_SCRIPT:
		_slurm_rpc_complete_batch_script(msg, 0);
		slurm_free_complete_batch_script_msg(msg->data);
		break;
	case REQUEST_JOB_STEP_CREATE:
		_slurm_rpc_job_step_create(msg);
		slurm_free_job_step_create_request_msg(msg->data);
		break;
	case REQUEST_JOB_STEP_INFO:
		_slurm_rpc_job_step_get_info(msg);
		slurm_free_job_step_info_request_msg(msg->data);
		break;
	case REQUEST_JOB_WILL_RUN:
		_slurm_rpc_job_will_run(msg);
		slurm_free_job_desc_msg(msg->data);
		break;
	case MESSAGE_NODE_REGISTRATION_STATUS:
		_slurm_rpc_node_registration(msg, 0);
		slurm_free_node_registration_status_msg(msg->data);
		break;
	case REQUEST_JOB_ALLOCATION_INFO:
		_slurm_rpc_job_alloc_info(msg);
		slurm_free_job_alloc_info_msg(msg->data);
		break;
	case REQUEST_JOB_ALLOCATION_INFO_LITE:
		_slurm_rpc_job_alloc_info_lite(msg);
		slurm_free_job_alloc_info_msg(msg->data);
		break;
	case REQUEST_JOB_SBCAST_CRED:
		_slurm_rpc_job_sbcast_cred(msg);
		slurm_free_step_alloc_info_msg(msg->data);
		break;
	case REQUEST_PING:
		_slurm_rpc_ping(msg);
		/* No body to free */
		break;
	case REQUEST_RECONFIGURE:
		_slurm_rpc_reconfigure_controller(msg);
		/* No body to free */
		break;
	case REQUEST_CONTROL:
		_slurm_rpc_shutdown_controller(msg);
		/* No body to free */
		break;
	case REQUEST_TAKEOVER:
		_slurm_rpc_takeover(msg);
		/* No body to free */
		break;
	case REQUEST_SHUTDOWN:
		_slurm_rpc_shutdown_controller(msg);
		slurm_free_shutdown_msg(msg->data);
		break;
	case REQUEST_SHUTDOWN_IMMEDIATE:
		_slurm_rpc_shutdown_controller_immediate(msg);
		/* No body to free */
		break;
	case REQUEST_SUBMIT_BATCH_JOB:
		_slurm_rpc_submit_batch_job(msg);
		slurm_free_job_desc_msg(msg->data);
		break;
	case REQUEST_UPDATE_FRONT_END:
		_slurm_rpc_update_front_end(msg);
		slurm_free_update_front_end_msg(msg->data);
		break;
	case REQUEST_UPDATE_JOB:
		_slurm_rpc_update_job(msg);
		slurm_free_job_desc_msg(msg->data);
		break;
	case REQUEST_UPDATE_NODE:
		_slurm_rpc_update_node(msg);
		slurm_free_update_node_msg(msg->data);
		break;
	case REQUEST_UPDATE_LAYOUT:
		_slurm_rpc_update_layout(msg);
		slurm_free_update_layout_msg(msg->data);
		break;
	case REQUEST_CREATE_PARTITION:
	case REQUEST_UPDATE_PARTITION:
		_slurm_rpc_update_partition(msg);
		slurm_free_update_part_msg(msg->data);
		break;
	case REQUEST_UPDATE_POWERCAP:
		_slurm_rpc_update_powercap(msg);
		slurm_free_powercap_info_msg(msg->data);
		break;
	case REQUEST_DELETE_PARTITION:
		_slurm_rpc_delete_partition(msg);
		slurm_free_delete_part_msg(msg->data);
		break;
	case REQUEST_CREATE_RESERVATION:
		_slurm_rpc_resv_create(msg);
		slurm_free_resv_desc_msg(msg->data);
		break;
	case REQUEST_UPDATE_RESERVATION:
		_slurm_rpc_resv_update(msg);
		slurm_free_resv_desc_msg(msg->data);
		break;
	case REQUEST_DELETE_RESERVATION:
		_slurm_rpc_resv_delete(msg);
		slurm_free_resv_name_msg(msg->data);
		break;
	case REQUEST_UPDATE_BLOCK:
		_slurm_rpc_update_block(msg);
		slurm_free_block_info(msg->data);
		break;
	case REQUEST_RESERVATION_INFO:
		_slurm_rpc_resv_show(msg);
		slurm_free_resv_info_request_msg(msg->data);
		break;
	case REQUEST_LAYOUT_INFO:
		_slurm_rpc_layout_show(msg);
		slurm_free_layout_info_request_msg(msg->data);
		break;
	case REQUEST_NODE_REGISTRATION_STATUS:
		error("slurmctld is talking with itself. "
		      "SlurmctldPort == SlurmdPort");
		slurm_send_rc_msg(msg, EINVAL);
		break;
	case REQUEST_CHECKPOINT:
		_slurm_rpc_checkpoint(msg);
		slurm_free_checkpoint_msg(msg->data);
		break;
	case REQUEST_CHECKPOINT_COMP:
		_slurm_rpc_checkpoint_comp(msg);
		slurm_free_checkpoint_comp_msg(msg->data);
		break;
	case REQUEST_CHECKPOINT_TASK_COMP:
		_slurm_rpc_checkpoint_task_comp(msg);
		slurm_free_checkpoint_task_comp_msg(msg->data);
		break;
	case REQUEST_SUSPEND:
		_slurm_rpc_suspend(msg);
		slurm_free_suspend_msg(msg->data);
		break;
	case REQUEST_JOB_REQUEUE:
		_slurm_rpc_requeue(msg);
		slurm_free_requeue_msg(msg->data);
		break;
	case REQUEST_JOB_READY:
		_slurm_rpc_job_ready(msg);
		slurm_free_job_id_msg(msg->data);
		break;
	case REQUEST_BLOCK_INFO:
		_slurm_rpc_block_info(msg);
		slurm_free_block_info_request_msg(msg->data);
		break;
	case REQUEST_BURST_BUFFER_INFO:
		_slurm_rpc_burst_buffer_info(msg);
		/* No body to free */
		break;
	case REQUEST_STEP_COMPLETE:
		_slurm_rpc_step_complete(msg, 0);
		slurm_free_step_complete_msg(msg->data);
		break;
	case REQUEST_STEP_LAYOUT:
		_slurm_rpc_step_layout(msg);
		slurm_free_job_step_id_msg(msg->data);
		break;
	case REQUEST_UPDATE_JOB_STEP:
		_slurm_rpc_step_update(msg);
		slurm_free_update_step_msg(msg->data);
		break;
	case REQUEST_TRIGGER_SET:
		_slurm_rpc_trigger_set(msg);
		slurm_free_trigger_msg(msg->data);
		break;
	case REQUEST_TRIGGER_GET:
		_slurm_rpc_trigger_get(msg);
		slurm_free_trigger_msg(msg->data);
		break;
	case REQUEST_TRIGGER_CLEAR:
		_slurm_rpc_trigger_clear(msg);
		slurm_free_trigger_msg(msg->data);
		break;
	case REQUEST_TRIGGER_PULL:
		_slurm_rpc_trigger_pull(msg);
		slurm_free_trigger_msg(msg->data);
		break;
	case REQUEST_JOB_NOTIFY:
		_slurm_rpc_job_notify(msg);
		slurm_free_job_notify_msg(msg->data);
		break;
	case REQUEST_SET_DEBUG_FLAGS:
		_slurm_rpc_set_debug_flags(msg);
		slurm_free_set_debug_flags_msg(msg->data);
		break;
	case REQUEST_SET_DEBUG_LEVEL:
		_slurm_rpc_set_debug_level(msg);
		slurm_free_set_debug_level_msg(msg->data);
		break;
	case REQUEST_SET_SCHEDLOG_LEVEL:
		_slurm_rpc_set_schedlog_level(msg);
		slurm_free_set_debug_level_msg(msg->data);
		break;
	case ACCOUNTING_UPDATE_MSG:
		_slurm_rpc_accounting_update_msg(msg);
		slurm_free_accounting_update_msg(msg->data);
		break;
	case ACCOUNTING_FIRST_REG:
		_slurm_rpc_accounting_first_reg(msg);
		/* No body to free */
		break;
	case ACCOUNTING_REGISTER_CTLD:
		_slurm_rpc_accounting_register_ctld(msg);
		slurm_free_reboot_msg(msg->data);
		break;
	case REQUEST_TOPO_INFO:
		_slurm_rpc_get_topo(msg);
		/* No body to free */
		break;
	case REQUEST_POWERCAP_INFO:
		_slurm_rpc_get_powercap(msg);
		/* No body to free */
		break;
	case REQUEST_SPANK_ENVIRONMENT:
		_slurm_rpc_dump_spank(msg);
		slurm_free_spank_env_request_msg(msg->data);
		break;
	case REQUEST_REBOOT_NODES:
		_slurm_rpc_reboot_nodes(msg);
		/* No body to free */
		break;
	case REQUEST_STATS_INFO:
		_slurm_rpc_dump_stats(msg);
		slurm_free_stats_info_request_msg(msg->data);
		break;
	case REQUEST_LICENSE_INFO:
		_slurm_rpc_dump_licenses(msg);
		slurm_free_license_info_request_msg(msg->data);
		break;
	 case REQUEST_KILL_JOB:
		_slurm_rpc_kill_job2(msg);
		slurm_free_job_step_kill_msg(msg->data);
		break;
	case MESSAGE_COMPOSITE:
		_slurm_rpc_composite_msg(msg);
		slurm_free_composite_msg(msg->data);
		break;
	case REQUEST_ASSOC_MGR_INFO:
		_slurm_rpc_assoc_mgr_info(msg);
		slurm_free_assoc_mgr_info_request_msg(msg->data);
		break;
	case REQUEST_SICP_INFO:
		_slurm_rpc_dump_sicp(msg);
		/* No body to free */
		break;
	default:
		error("invalid RPC msg_type=%u", msg->msg_type);
		slurm_send_rc_msg(msg, EINVAL);
		break;
	}

	END_TIMER;
	slurm_mutex_lock(&rpc_mutex);
	if (rpc_type_index >= 0) {
		rpc_type_cnt[rpc_type_index]++;
		rpc_type_time[rpc_type_index] += DELTA_TIMER;
	}
	if (rpc_user_index >= 0) {
		rpc_user_cnt[rpc_user_index]++;
		rpc_user_time[rpc_user_index] += DELTA_TIMER;
	}
	slurm_mutex_unlock(&rpc_mutex);
}

/* These functions prevent certain RPCs from keeping the slurmctld write locks
 * constantly set, which can prevent other RPCs and system functions from being
 * processed. For example, a steady stream of batch submissions can prevent
 * squeue from responding or jobs from being scheduled. */
static void _throttle_start(int *active_rpc_cnt)
{
	slurm_mutex_lock(&throttle_mutex);
	while (1) {
		if (*active_rpc_cnt == 0) {
			(*active_rpc_cnt)++;
			break;
		}
#if 1
		pthread_cond_wait(&throttle_cond, &throttle_mutex);
#else
		/* While an RPC is being throttled due to a running RPC of the
		 * same type, do not count that thread against the daemon's
		 * thread limit. In extreme environments, this logic can result
		 * in the slurmctld spawning so many pthreads that it exhausts
		 * system resources and fails. */
		server_thread_decr();
		pthread_cond_wait(&throttle_cond, &throttle_mutex);
		server_thread_incr();
#endif
	}
	slurm_mutex_unlock(&throttle_mutex);
	if (LOTS_OF_AGENTS)
		usleep(1000);
	else
		usleep(1);
}
static void _throttle_fini(int *active_rpc_cnt)
{
	slurm_mutex_lock(&throttle_mutex);
	(*active_rpc_cnt)--;
	pthread_cond_broadcast(&throttle_cond);
	slurm_mutex_unlock(&throttle_mutex);
}

/*
 * _fill_ctld_conf - make a copy of current slurm configuration
 *	this is done with locks set so the data can change at other times
 * OUT conf_ptr - place to copy configuration to
 */
static void _fill_ctld_conf(slurm_ctl_conf_t * conf_ptr)
{
	char *licenses_used = get_licenses_used();  /* Do before config lock */
	slurm_ctl_conf_t *conf = slurm_conf_lock();

	memset(conf_ptr, 0, sizeof(slurm_ctl_conf_t));

	conf_ptr->last_update         = time(NULL);
	conf_ptr->accounting_storage_enforce =
		conf->accounting_storage_enforce;
	conf_ptr->accounting_storage_host =
		xstrdup(conf->accounting_storage_host);
	conf_ptr->accounting_storage_backup_host =
		xstrdup(conf->accounting_storage_backup_host);
	conf_ptr->accounting_storage_loc =
		xstrdup(conf->accounting_storage_loc);
	conf_ptr->accounting_storage_port = conf->accounting_storage_port;
	conf_ptr->accounting_storage_tres =
		xstrdup(conf->accounting_storage_tres);
	conf_ptr->accounting_storage_type =
		xstrdup(conf->accounting_storage_type);
	conf_ptr->accounting_storage_user =
		xstrdup(conf->accounting_storage_user);
	conf_ptr->acctng_store_job_comment = conf->acctng_store_job_comment;

	conf_ptr->acct_gather_conf = acct_gather_conf_values();
	conf_ptr->acct_gather_energy_type =
		xstrdup(conf->acct_gather_energy_type);
	conf_ptr->acct_gather_filesystem_type =
		xstrdup(conf->acct_gather_filesystem_type);
	conf_ptr->acct_gather_infiniband_type =
		xstrdup(conf->acct_gather_infiniband_type);
	conf_ptr->acct_gather_profile_type =
		xstrdup(conf->acct_gather_profile_type);
	conf_ptr->acct_gather_node_freq = conf->acct_gather_node_freq;

	conf_ptr->authinfo            = xstrdup(conf->authinfo);
	conf_ptr->authtype            = xstrdup(conf->authtype);

	conf_ptr->backup_addr         = xstrdup(conf->backup_addr);
	conf_ptr->backup_controller   = xstrdup(conf->backup_controller);
	conf_ptr->batch_start_timeout = conf->batch_start_timeout;
	conf_ptr->boot_time           = slurmctld_config.boot_time;
	conf_ptr->bb_type             = xstrdup(conf->bb_type);

	conf_ptr->checkpoint_type     = xstrdup(conf->checkpoint_type);
	conf_ptr->chos_loc            = xstrdup(conf->chos_loc);
	conf_ptr->cluster_name        = xstrdup(conf->cluster_name);
	conf_ptr->complete_wait       = conf->complete_wait;
	conf_ptr->control_addr        = xstrdup(conf->control_addr);
	conf_ptr->control_machine     = xstrdup(conf->control_machine);
	conf_ptr->core_spec_plugin    = xstrdup(conf->core_spec_plugin);
	conf_ptr->cpu_freq_def        = conf->cpu_freq_def;
	conf_ptr->cpu_freq_govs       = conf->cpu_freq_govs;
	conf_ptr->crypto_type         = xstrdup(conf->crypto_type);

	conf_ptr->def_mem_per_cpu     = conf->def_mem_per_cpu;
	conf_ptr->debug_flags         = conf->debug_flags;
	conf_ptr->disable_root_jobs   = conf->disable_root_jobs;

	conf_ptr->eio_timeout         = conf->eio_timeout;
	conf_ptr->enforce_part_limits = conf->enforce_part_limits;
	conf_ptr->epilog              = xstrdup(conf->epilog);
	conf_ptr->epilog_msg_time     = conf->epilog_msg_time;
	conf_ptr->epilog_slurmctld    = xstrdup(conf->epilog_slurmctld);
	ext_sensors_g_get_config(&conf_ptr->ext_sensors_conf);
	conf_ptr->ext_sensors_type    = xstrdup(conf->ext_sensors_type);
	conf_ptr->ext_sensors_freq    = conf->ext_sensors_freq;

	conf_ptr->fast_schedule       = conf->fast_schedule;
	conf_ptr->first_job_id        = conf->first_job_id;
	conf_ptr->fs_dampening_factor = conf->fs_dampening_factor;

	conf_ptr->gres_plugins        = xstrdup(conf->gres_plugins);
	conf_ptr->group_info          = conf->group_info;

	conf_ptr->inactive_limit      = conf->inactive_limit;

	conf_ptr->hash_val            = conf->hash_val;
	conf_ptr->health_check_interval = conf->health_check_interval;
	conf_ptr->health_check_node_state = conf->health_check_node_state;
	conf_ptr->health_check_program = xstrdup(conf->health_check_program);

	conf_ptr->job_acct_gather_freq  = xstrdup(conf->job_acct_gather_freq);
	conf_ptr->job_acct_gather_type  = xstrdup(conf->job_acct_gather_type);
	conf_ptr->job_acct_gather_params= xstrdup(conf->job_acct_gather_params);

	conf_ptr->job_ckpt_dir        = xstrdup(conf->job_ckpt_dir);
	conf_ptr->job_comp_host       = xstrdup(conf->job_comp_host);
	conf_ptr->job_comp_loc        = xstrdup(conf->job_comp_loc);
	conf_ptr->job_comp_port       = conf->job_comp_port;
	conf_ptr->job_comp_type       = xstrdup(conf->job_comp_type);
	conf_ptr->job_comp_user       = xstrdup(conf->job_comp_user);
	conf_ptr->job_container_plugin = xstrdup(conf->job_container_plugin);

	conf_ptr->job_credential_private_key =
		xstrdup(conf->job_credential_private_key);
	conf_ptr->job_credential_public_certificate =
		xstrdup(conf->job_credential_public_certificate);
	conf_ptr->job_file_append     = conf->job_file_append;
	conf_ptr->job_requeue         = conf->job_requeue;
	conf_ptr->job_submit_plugins  = xstrdup(conf->job_submit_plugins);

	conf_ptr->get_env_timeout     = conf->get_env_timeout;

	conf_ptr->keep_alive_time     = conf->keep_alive_time;
	conf_ptr->kill_wait           = conf->kill_wait;
	conf_ptr->kill_on_bad_exit    = conf->kill_on_bad_exit;

	conf_ptr->launch_params       = xstrdup(conf->launch_params);
	conf_ptr->launch_type         = xstrdup(conf->launch_type);
	conf_ptr->layouts             = xstrdup(conf->layouts);
	conf_ptr->licenses            = xstrdup(conf->licenses);
	conf_ptr->licenses_used       = licenses_used;
	conf_ptr->log_fmt             = conf->log_fmt;

	conf_ptr->mail_prog           = xstrdup(conf->mail_prog);
	conf_ptr->max_array_sz        = conf->max_array_sz;
	conf_ptr->max_job_cnt         = conf->max_job_cnt;
	conf_ptr->max_job_id          = conf->max_job_id;
	conf_ptr->max_mem_per_cpu     = conf->max_mem_per_cpu;
	conf_ptr->max_step_cnt        = conf->max_step_cnt;
	conf_ptr->max_tasks_per_node  = conf->max_tasks_per_node;
	conf_ptr->mem_limit_enforce   = conf->mem_limit_enforce;
	conf_ptr->min_job_age         = conf->min_job_age;
	conf_ptr->mpi_default         = xstrdup(conf->mpi_default);
	conf_ptr->mpi_params          = xstrdup(conf->mpi_params);
	conf_ptr->msg_aggr_params     = xstrdup(conf->msg_aggr_params);
	conf_ptr->msg_timeout         = conf->msg_timeout;

	conf_ptr->next_job_id         = get_next_job_id();
	conf_ptr->node_prefix         = xstrdup(conf->node_prefix);

	conf_ptr->over_time_limit     = conf->over_time_limit;

	conf_ptr->plugindir           = xstrdup(conf->plugindir);
	conf_ptr->plugstack           = xstrdup(conf->plugstack);
	conf_ptr->power_parameters    = xstrdup(conf->power_parameters);
	conf_ptr->power_plugin        = xstrdup(conf->power_plugin);

	conf_ptr->preempt_mode        = conf->preempt_mode;
	conf_ptr->preempt_type        = xstrdup(conf->preempt_type);
	conf_ptr->priority_decay_hl   = conf->priority_decay_hl;
	conf_ptr->priority_calc_period = conf->priority_calc_period;
	conf_ptr->priority_favor_small= conf->priority_favor_small;
	conf_ptr->priority_flags      = conf->priority_flags;
	conf_ptr->priority_max_age    = conf->priority_max_age;
	conf_ptr->priority_params     = xstrdup(conf->priority_params);
	conf_ptr->priority_reset_period = conf->priority_reset_period;
	conf_ptr->priority_type       = xstrdup(conf->priority_type);
	conf_ptr->priority_weight_age = conf->priority_weight_age;
	conf_ptr->priority_weight_fs  = conf->priority_weight_fs;
	conf_ptr->priority_weight_js  = conf->priority_weight_js;
	conf_ptr->priority_weight_part= conf->priority_weight_part;
	conf_ptr->priority_weight_qos = conf->priority_weight_qos;
	conf_ptr->priority_weight_tres = xstrdup(conf->priority_weight_tres);

	conf_ptr->private_data        = conf->private_data;
	conf_ptr->proctrack_type      = xstrdup(conf->proctrack_type);
	conf_ptr->prolog              = xstrdup(conf->prolog);
	conf_ptr->prolog_epilog_timeout = conf->prolog_epilog_timeout;
	conf_ptr->prolog_slurmctld    = xstrdup(conf->prolog_slurmctld);
	conf_ptr->prolog_flags        = conf->prolog_flags;
	conf_ptr->propagate_prio_process =
		slurmctld_conf.propagate_prio_process;
	conf_ptr->propagate_rlimits   = xstrdup(conf->propagate_rlimits);
	conf_ptr->propagate_rlimits_except = xstrdup(conf->
						     propagate_rlimits_except);

	conf_ptr->reboot_program      = xstrdup(conf->reboot_program);
	conf_ptr->reconfig_flags      = conf->reconfig_flags;
	conf_ptr->requeue_exit        = xstrdup(conf->requeue_exit);
	conf_ptr->requeue_exit_hold   = xstrdup(conf->requeue_exit_hold);
	conf_ptr->resume_program      = xstrdup(conf->resume_program);
	conf_ptr->resume_rate         = conf->resume_rate;
	conf_ptr->resume_timeout      = conf->resume_timeout;
	conf_ptr->resv_epilog         = xstrdup(conf->resv_epilog);
	conf_ptr->resv_over_run       = conf->resv_over_run;
	conf_ptr->resv_prolog         = xstrdup(conf->resv_prolog);
	conf_ptr->ret2service         = conf->ret2service;

	conf_ptr->salloc_default_command = xstrdup(conf->
						   salloc_default_command);
	if (conf->sched_params)
		conf_ptr->sched_params = xstrdup(conf->sched_params);
	else
		conf_ptr->sched_params = slurm_sched_g_get_conf();
	conf_ptr->schedport           = conf->schedport;
	conf_ptr->schedrootfltr       = conf->schedrootfltr;
	conf_ptr->sched_logfile       = xstrdup(conf->sched_logfile);
	conf_ptr->sched_log_level     = conf->sched_log_level;
	conf_ptr->sched_time_slice    = conf->sched_time_slice;
	conf_ptr->schedtype           = xstrdup(conf->schedtype);
	conf_ptr->select_type         = xstrdup(conf->select_type);
	select_g_get_info_from_plugin(SELECT_CONFIG_INFO, NULL,
				      &conf_ptr->select_conf_key_pairs);
	conf_ptr->select_type_param   = conf->select_type_param;
	conf_ptr->slurm_user_id       = conf->slurm_user_id;
	conf_ptr->slurm_user_name     = xstrdup(conf->slurm_user_name);
	conf_ptr->slurmctld_debug     = conf->slurmctld_debug;
	conf_ptr->slurmctld_logfile   = xstrdup(conf->slurmctld_logfile);
	conf_ptr->slurmctld_pidfile   = xstrdup(conf->slurmctld_pidfile);
	conf_ptr->slurmctld_plugstack = xstrdup(conf->slurmctld_plugstack);
	conf_ptr->slurmctld_port      = conf->slurmctld_port;
	conf_ptr->slurmctld_port_count = conf->slurmctld_port_count;
	conf_ptr->slurmctld_timeout   = conf->slurmctld_timeout;
	conf_ptr->slurmd_debug        = conf->slurmd_debug;
	conf_ptr->slurmd_logfile      = xstrdup(conf->slurmd_logfile);
	conf_ptr->slurmd_pidfile      = xstrdup(conf->slurmd_pidfile);
	conf_ptr->slurmd_plugstack    = xstrdup(conf->slurmd_plugstack);
	conf_ptr->slurmd_port         = conf->slurmd_port;
	conf_ptr->slurmd_spooldir     = xstrdup(conf->slurmd_spooldir);
	conf_ptr->slurmd_timeout      = conf->slurmd_timeout;
	conf_ptr->slurmd_user_id      = conf->slurmd_user_id;
	conf_ptr->slurmd_user_name    = xstrdup(conf->slurmd_user_name);
	conf_ptr->slurm_conf          = xstrdup(conf->slurm_conf);
	conf_ptr->srun_epilog         = xstrdup(conf->srun_epilog);

	conf_ptr->srun_port_range = xmalloc(2 * sizeof(uint16_t));
	if (conf->srun_port_range) {
		conf_ptr->srun_port_range[0] = conf->srun_port_range[0];
		conf_ptr->srun_port_range[1] = conf->srun_port_range[1];
	} else {
		conf_ptr->srun_port_range[0] = 0;
		conf_ptr->srun_port_range[1] = 0;
	}

	conf_ptr->srun_prolog         = xstrdup(conf->srun_prolog);
	conf_ptr->state_save_location = xstrdup(conf->state_save_location);
	conf_ptr->suspend_exc_nodes   = xstrdup(conf->suspend_exc_nodes);
	conf_ptr->suspend_exc_parts   = xstrdup(conf->suspend_exc_parts);
	conf_ptr->suspend_program     = xstrdup(conf->suspend_program);
	conf_ptr->suspend_rate        = conf->suspend_rate;
	conf_ptr->suspend_time        = conf->suspend_time;
	conf_ptr->suspend_timeout     = conf->suspend_timeout;
	conf_ptr->switch_type         = xstrdup(conf->switch_type);

	conf_ptr->task_epilog         = xstrdup(conf->task_epilog);
	conf_ptr->task_prolog         = xstrdup(conf->task_prolog);
	conf_ptr->task_plugin         = xstrdup(conf->task_plugin);
	conf_ptr->task_plugin_param   = conf->task_plugin_param;
	conf_ptr->tmp_fs              = xstrdup(conf->tmp_fs);
	conf_ptr->topology_param      = xstrdup(conf->topology_param);
	conf_ptr->topology_plugin     = xstrdup(conf->topology_plugin);
	conf_ptr->track_wckey         = conf->track_wckey;
	conf_ptr->tree_width          = conf->tree_width;

	conf_ptr->wait_time           = conf->wait_time;

	conf_ptr->use_pam             = conf->use_pam;
	conf_ptr->use_spec_resources  = conf->use_spec_resources;
	conf_ptr->unkillable_program  = xstrdup(conf->unkillable_program);
	conf_ptr->unkillable_timeout  = conf->unkillable_timeout;
	conf_ptr->version             = xstrdup(SLURM_VERSION_STRING);
	conf_ptr->vsize_factor        = conf->vsize_factor;

	slurm_conf_unlock();
	return;
}

/*
 * validate_slurm_user - validate that the uid is authorized to see
 *      privileged data (either user root or SlurmUser)
 * IN uid - user to validate
 * RET true if permitted to run, false otherwise
 */
extern bool validate_slurm_user(uid_t uid)
{
	if ((uid == 0) || (uid == getuid()))
		return true;
	else
		return false;
}

/*
 * validate_super_user - validate that the uid is authorized at the
 *      root, SlurmUser, or SLURMDB_ADMIN_SUPER_USER level
 * IN uid - user to validate
 * RET true if permitted to run, false otherwise
 */
extern bool validate_super_user(uid_t uid)
{
	if ((uid == 0) || (uid == getuid()) ||
	    assoc_mgr_get_admin_level(acct_db_conn, uid) >=
	    SLURMDB_ADMIN_SUPER_USER)
		return true;
	else
		return false;
}

/*
 * validate_operator - validate that the uid is authorized at the
 *      root, SlurmUser, or SLURMDB_ADMIN_OPERATOR level
 * IN uid - user to validate
 * RET true if permitted to run, false otherwise
 */
extern bool validate_operator(uid_t uid)
{
	if ((uid == 0) || (uid == getuid()) ||
	    assoc_mgr_get_admin_level(acct_db_conn, uid) >=
	    SLURMDB_ADMIN_OPERATOR)
		return true;
	else
		return false;
}

/* _kill_job_on_msg_fail - The request to create a job record successed,
 *	but the reply message to srun failed. We kill the job to avoid
 *	leaving it orphaned */
static void _kill_job_on_msg_fail(uint32_t job_id)
{
	/* Locks: Write job, write node */
	slurmctld_lock_t job_write_lock = {
		NO_LOCK, WRITE_LOCK, WRITE_LOCK, NO_LOCK };

	error("Job allocate response msg send failure, killing JobId=%u",
	      job_id);
	lock_slurmctld(job_write_lock);
	job_complete(job_id, 0, false, false, 0);
	unlock_slurmctld(job_write_lock);
}

/* create a credential for a given job step, return error code */
static int _make_step_cred(struct step_record *step_ptr,
			   slurm_cred_t **slurm_cred, uint16_t protocol_version)
{
	slurm_cred_arg_t cred_arg;
	struct job_record* job_ptr = step_ptr->job_ptr;
	job_resources_t *job_resrcs_ptr = job_ptr->job_resrcs;

	xassert(job_resrcs_ptr && job_resrcs_ptr->cpus);

	memset(&cred_arg, 0, sizeof(slurm_cred_arg_t));

	cred_arg.jobid    = job_ptr->job_id;
	cred_arg.stepid   = step_ptr->step_id;
	cred_arg.uid      = job_ptr->user_id;

	cred_arg.job_constraints = job_ptr->details->features;
	cred_arg.job_core_bitmap = job_resrcs_ptr->core_bitmap;
	cred_arg.job_core_spec   = job_ptr->details->core_spec;
	cred_arg.job_hostlist    = job_resrcs_ptr->nodes;
	cred_arg.job_mem_limit   = job_ptr->details->pn_min_memory;
	cred_arg.job_nhosts      = job_resrcs_ptr->nhosts;
	cred_arg.job_gres_list   = job_ptr->gres_list;
	cred_arg.step_gres_list  = step_ptr->gres_list;

	cred_arg.step_core_bitmap = step_ptr->core_bitmap_job;
#ifdef HAVE_FRONT_END
	xassert(job_ptr->batch_host);
	cred_arg.step_hostlist   = job_ptr->batch_host;
#else
	cred_arg.step_hostlist   = step_ptr->step_layout->node_list;
#endif
	if (step_ptr->pn_min_memory)
		cred_arg.step_mem_limit  = step_ptr->pn_min_memory;

	cred_arg.cores_per_socket    = job_resrcs_ptr->cores_per_socket;
	cred_arg.sockets_per_node    = job_resrcs_ptr->sockets_per_node;
	cred_arg.sock_core_rep_count = job_resrcs_ptr->sock_core_rep_count;

	*slurm_cred = slurm_cred_create(slurmctld_config.cred_ctx, &cred_arg,
					protocol_version);
	if (*slurm_cred == NULL) {
		error("slurm_cred_create error");
		return ESLURM_INVALID_JOB_CREDENTIAL;
	}

	return SLURM_SUCCESS;
}

/* _slurm_rpc_allocate_resources:  process RPC to allocate resources for
 *	a job */
static void _slurm_rpc_allocate_resources(slurm_msg_t * msg)
{
	static int active_rpc_cnt = 0;
	int i, error_code = SLURM_SUCCESS;
	slurm_msg_t response_msg;
	DEF_TIMERS;
	job_desc_msg_t *job_desc_msg = (job_desc_msg_t *) msg->data;
	resource_allocation_response_msg_t alloc_msg;
	/* Locks: Read config, read job, read node, read partition */
	slurmctld_lock_t job_read_lock = {
		READ_LOCK, READ_LOCK, READ_LOCK, READ_LOCK };
	/* Locks: Read config, write job, write node, read partition */
	slurmctld_lock_t job_write_lock = {
		READ_LOCK, WRITE_LOCK, WRITE_LOCK, READ_LOCK };
	uid_t uid = g_slurm_auth_get_uid(msg->auth_cred, slurm_get_auth_info());
	int immediate = job_desc_msg->immediate;
	bool do_unlock = false;
	bool job_waiting = false;
	struct job_record *job_ptr = NULL;
	uint16_t port;	/* dummy value */
	slurm_addr_t resp_addr;
	char *err_msg = NULL;

	START_TIMER;

	/* Zero out the record as not all fields may be set.
	 */
	memset(&alloc_msg, 0, sizeof(resource_allocation_response_msg_t));

	if ((uid != job_desc_msg->user_id) && (!validate_slurm_user(uid))) {
		error_code = ESLURM_USER_ID_MISSING;
		error("Security violation, RESOURCE_ALLOCATE from uid=%d",
		      uid);
	}
	debug2("sched: Processing RPC: REQUEST_RESOURCE_ALLOCATION from uid=%d",
	       uid);

	/* do RPC call */
	if ((job_desc_msg->alloc_node == NULL) ||
	    (job_desc_msg->alloc_node[0] == '\0')) {
		error_code = ESLURM_INVALID_NODE_NAME;
		error("REQUEST_RESOURCE_ALLOCATE lacks alloc_node from uid=%d",
		      uid);
	}

	if (error_code == SLURM_SUCCESS) {
		/* Locks are for job_submit plugin use */
		lock_slurmctld(job_read_lock);
		error_code = validate_job_create_req(job_desc_msg,uid,&err_msg);
		unlock_slurmctld(job_read_lock);
	}

#if HAVE_ALPS_CRAY
	/*
	 * Catch attempts to nest salloc sessions. It is not possible to use an
	 * ALPS session which has the same alloc_sid, it fails even if PAGG
	 * container IDs are used.
	 */
	if (allocated_session_in_use(job_desc_msg)) {
		error_code = ESLURM_RESERVATION_BUSY;
		error("attempt to nest ALPS allocation on %s:%d by uid=%d",
			job_desc_msg->alloc_node, job_desc_msg->alloc_sid, uid);
	}
#endif
	if (!slurm_get_peer_addr(msg->conn_fd, &resp_addr)) {
		job_desc_msg->resp_host = xmalloc(16);
		slurm_get_ip_str(&resp_addr, &port,
				 job_desc_msg->resp_host, 16);
		dump_job_desc(job_desc_msg);
		if (error_code == SLURM_SUCCESS) {
			do_unlock = true;
			_throttle_start(&active_rpc_cnt);
			lock_slurmctld(job_write_lock);

			error_code = job_allocate(job_desc_msg, immediate,
						  false, NULL,
						  true, uid, &job_ptr,
						  &err_msg,
						  msg->protocol_version);
			/* unlock after finished using the job structure data */
			END_TIMER2("_slurm_rpc_allocate_resources");
		}
	} else if (errno)
		error_code = errno;
	else
		error_code = SLURM_ERROR;

	/* return result */
	if ((error_code == ESLURM_REQUESTED_PART_CONFIG_UNAVAILABLE) ||
	    (error_code == ESLURM_POWER_NOT_AVAIL) ||
	    (error_code == ESLURM_POWER_RESERVED) ||
	    (error_code == ESLURM_RESERVATION_NOT_USABLE) ||
	    (error_code == ESLURM_QOS_THRES) ||
	    (error_code == ESLURM_NODE_NOT_AVAIL) ||
	    (error_code == ESLURM_JOB_HELD))
		job_waiting = true;

	if ((error_code == SLURM_SUCCESS) ||
	    ((immediate == 0) && job_waiting)) {
		xassert(job_ptr);
		info("sched: _slurm_rpc_allocate_resources JobId=%u "
		     "NodeList=%s %s",job_ptr->job_id,
		     job_ptr->nodes, TIME_STR);

		/* send job_ID and node_name_ptr */
		if (job_ptr->job_resrcs && job_ptr->job_resrcs->cpu_array_cnt) {
			alloc_msg.num_cpu_groups = job_ptr->job_resrcs->
				cpu_array_cnt;
			alloc_msg.cpu_count_reps = xmalloc(sizeof(uint32_t) *
							   job_ptr->job_resrcs->
							   cpu_array_cnt);
			memcpy(alloc_msg.cpu_count_reps,
			       job_ptr->job_resrcs->cpu_array_reps,
			       (sizeof(uint32_t) * job_ptr->job_resrcs->
				cpu_array_cnt));
			alloc_msg.cpus_per_node  = xmalloc(sizeof(uint16_t) *
							   job_ptr->job_resrcs->
							   cpu_array_cnt);
			memcpy(alloc_msg.cpus_per_node,
			       job_ptr->job_resrcs->cpu_array_value,
			       (sizeof(uint16_t) * job_ptr->job_resrcs->
				cpu_array_cnt));
		}
		if (job_ptr->details->env_cnt) {
			alloc_msg.env_size = job_ptr->details->env_cnt;
			alloc_msg.environment = xmalloc(sizeof(char *) *
							alloc_msg.env_size);
			for (i = 0; i < alloc_msg.env_size; i++) {
				alloc_msg.environment[i] =
					xstrdup(job_ptr->details->env_sup[i]);
			}
		}
		alloc_msg.error_code     = error_code;
		alloc_msg.job_id         = job_ptr->job_id;
		alloc_msg.node_cnt       = job_ptr->node_cnt;
		alloc_msg.node_list      = xstrdup(job_ptr->nodes);
		alloc_msg.partition      = xstrdup(job_ptr->partition);
		alloc_msg.alias_list     = xstrdup(job_ptr->alias_list);
		alloc_msg.select_jobinfo =
			select_g_select_jobinfo_copy(job_ptr->select_jobinfo);
		if (job_ptr->details) {
			alloc_msg.pn_min_memory = job_ptr->details->
						  pn_min_memory;
		} else {
			alloc_msg.pn_min_memory = 0;
		}
		if (job_ptr->account)
			alloc_msg.account = xstrdup(job_ptr->account);
		if (job_ptr->qos_ptr) {
			slurmdb_qos_rec_t *qos;

			qos = (slurmdb_qos_rec_t *)job_ptr->qos_ptr;
			if (strcmp(qos->description, "Normal QOS default") == 0)
				alloc_msg.qos = xstrdup("normal");
			else
				alloc_msg.qos = xstrdup(qos->description);
		}
		if (job_ptr->resv_name)
			alloc_msg.resv_name = xstrdup(job_ptr->resv_name);

		/* This check really isn't needed, but just doing it
		 * to be more complete.
		 */
		if (do_unlock) {
			unlock_slurmctld(job_write_lock);
			_throttle_fini(&active_rpc_cnt);
		}

		slurm_msg_t_init(&response_msg);
		response_msg.flags = msg->flags;
		response_msg.protocol_version = msg->protocol_version;
		response_msg.msg_type = RESPONSE_RESOURCE_ALLOCATION;
		response_msg.data = &alloc_msg;

		if (slurm_send_node_msg(msg->conn_fd, &response_msg) < 0)
			_kill_job_on_msg_fail(job_ptr->job_id);

		slurm_free_resource_allocation_response_msg_members(&alloc_msg);

		schedule_job_save();	/* has own locks */
		schedule_node_save();	/* has own locks */
	} else {	/* allocate error */
		if (do_unlock) {
			unlock_slurmctld(job_write_lock);
			_throttle_fini(&active_rpc_cnt);
		}
		info("_slurm_rpc_allocate_resources: %s ",
		     slurm_strerror(error_code));
		if (err_msg)
			slurm_send_rc_err_msg(msg, error_code, err_msg);
		else
			slurm_send_rc_msg(msg, error_code);
	}
	xfree(err_msg);
}

/* _slurm_rpc_dump_conf - process RPC for Slurm configuration information */
static void _slurm_rpc_dump_conf(slurm_msg_t * msg)
{
	DEF_TIMERS;
	slurm_msg_t response_msg;
	last_update_msg_t *last_time_msg = (last_update_msg_t *) msg->data;
	slurm_ctl_conf_info_msg_t config_tbl;
	/* Locks: Read config, partition*/
	slurmctld_lock_t config_read_lock = {
		READ_LOCK, NO_LOCK, NO_LOCK, READ_LOCK };
	uid_t uid = g_slurm_auth_get_uid(msg->auth_cred, slurm_get_auth_info());

	START_TIMER;
	debug2("Processing RPC: REQUEST_BUILD_INFO from uid=%d",
	       uid);
	lock_slurmctld(config_read_lock);

	/* check to see if configuration data has changed */
	if ((last_time_msg->last_update - 1) >= slurmctld_conf.last_update) {
		unlock_slurmctld(config_read_lock);
		debug2("_slurm_rpc_dump_conf, no change");
		slurm_send_rc_msg(msg, SLURM_NO_CHANGE_IN_DATA);
	} else {
		_fill_ctld_conf(&config_tbl);
		unlock_slurmctld(config_read_lock);
		END_TIMER2("_slurm_rpc_dump_conf");

		/* init response_msg structure */
		slurm_msg_t_init(&response_msg);
		response_msg.flags = msg->flags;
		response_msg.protocol_version = msg->protocol_version;
		response_msg.address = msg->address;
		response_msg.msg_type = RESPONSE_BUILD_INFO;
		response_msg.data = &config_tbl;

		/* send message */
		slurm_send_node_msg(msg->conn_fd, &response_msg);
		free_slurm_conf(&config_tbl, false);
	}
}

/* _slurm_rpc_dump_jobs - process RPC for job state information */
static void _slurm_rpc_dump_jobs(slurm_msg_t * msg)
{
	DEF_TIMERS;
	char *dump;
	int dump_size;
	slurm_msg_t response_msg;
	job_info_request_msg_t *job_info_request_msg =
		(job_info_request_msg_t *) msg->data;
	/* Locks: Read config job, write partition (for hiding) */
	slurmctld_lock_t job_read_lock = {
		READ_LOCK, READ_LOCK, NO_LOCK, WRITE_LOCK };
	uid_t uid = g_slurm_auth_get_uid(msg->auth_cred, slurm_get_auth_info());

	START_TIMER;
	debug3("Processing RPC: REQUEST_JOB_INFO from uid=%d", uid);
	lock_slurmctld(job_read_lock);

	if ((job_info_request_msg->last_update - 1) >= last_job_update) {
		unlock_slurmctld(job_read_lock);
		debug3("_slurm_rpc_dump_jobs, no change");
		slurm_send_rc_msg(msg, SLURM_NO_CHANGE_IN_DATA);
	} else {
		pack_all_jobs(&dump, &dump_size,
			      job_info_request_msg->show_flags,
			      g_slurm_auth_get_uid(msg->auth_cred,
						   slurm_get_auth_info()),
			      NO_VAL, msg->protocol_version);
		unlock_slurmctld(job_read_lock);
		END_TIMER2("_slurm_rpc_dump_jobs");
#if 0
		info("_slurm_rpc_dump_jobs, size=%d %s", dump_size, TIME_STR);
#endif

		/* init response_msg structure */
		slurm_msg_t_init(&response_msg);
		response_msg.flags = msg->flags;
		response_msg.protocol_version = msg->protocol_version;
		response_msg.address = msg->address;
		response_msg.msg_type = RESPONSE_JOB_INFO;
		response_msg.data = dump;
		response_msg.data_size = dump_size;

		/* send message */
		slurm_send_node_msg(msg->conn_fd, &response_msg);
		xfree(dump);
	}
}

/* _slurm_rpc_dump_sicp - process RPC for SICP job state information */
static void _slurm_rpc_dump_sicp(slurm_msg_t * msg)
{
	DEF_TIMERS;
	char *dump;
	int dump_size;
	slurm_msg_t response_msg;
	/* Locks: Read config job, write partition (for hiding) */
	slurmctld_lock_t job_read_lock = {
		READ_LOCK, READ_LOCK, NO_LOCK, WRITE_LOCK };
	uid_t uid = g_slurm_auth_get_uid(msg->auth_cred, slurm_get_auth_info());

	START_TIMER;
	debug2("Processing RPC: REQUEST_SICP_INFO from uid=%d", uid);
	lock_slurmctld(job_read_lock);
	pack_all_sicp(&dump, &dump_size,
		      g_slurm_auth_get_uid(msg->auth_cred, slurm_get_auth_info()),
		      msg->protocol_version);
	unlock_slurmctld(job_read_lock);
	END_TIMER2("_slurm_rpc_dump_sicp");

	/* init response_msg structure */
	slurm_msg_t_init(&response_msg);
	response_msg.flags = msg->flags;
	response_msg.protocol_version = msg->protocol_version;
	response_msg.address = msg->address;
	response_msg.msg_type = RESPONSE_SICP_INFO;
	response_msg.data = dump;
	response_msg.data_size = dump_size;

	/* send message */
	slurm_send_node_msg(msg->conn_fd, &response_msg);
	xfree(dump);
}

/* _slurm_rpc_dump_jobs - process RPC for job state information */
static void _slurm_rpc_dump_jobs_user(slurm_msg_t * msg)
{
	DEF_TIMERS;
	char *dump;
	int dump_size;
	slurm_msg_t response_msg;
	job_user_id_msg_t *job_info_request_msg =
		(job_user_id_msg_t *) msg->data;
	/* Locks: Read config job, write node (for hiding) */
	slurmctld_lock_t job_read_lock = {
		READ_LOCK, READ_LOCK, NO_LOCK, WRITE_LOCK };
	uid_t uid = g_slurm_auth_get_uid(msg->auth_cred, slurm_get_auth_info());

	START_TIMER;
	debug3("Processing RPC: REQUEST_JOB_USER_INFO from uid=%d", uid);
	lock_slurmctld(job_read_lock);
	pack_all_jobs(&dump, &dump_size,
		      job_info_request_msg->show_flags,
		      g_slurm_auth_get_uid(msg->auth_cred,
					   slurm_get_auth_info()),
		      job_info_request_msg->user_id, msg->protocol_version);
	unlock_slurmctld(job_read_lock);
	END_TIMER2("_slurm_rpc_dump_job_user");
#if 0
	info("_slurm_rpc_dump_user_jobs, size=%d %s", dump_size, TIME_STR);
#endif

	/* init response_msg structure */
	slurm_msg_t_init(&response_msg);
	response_msg.flags = msg->flags;
	response_msg.protocol_version = msg->protocol_version;
	response_msg.address = msg->address;
	response_msg.msg_type = RESPONSE_JOB_INFO;
	response_msg.data = dump;
	response_msg.data_size = dump_size;

	/* send message */
	slurm_send_node_msg(msg->conn_fd, &response_msg);
	xfree(dump);
}

/* _slurm_rpc_dump_job_single - process RPC for one job's state information */
static void _slurm_rpc_dump_job_single(slurm_msg_t * msg)
{
	DEF_TIMERS;
	char *dump = NULL;
	int dump_size, rc;
	slurm_msg_t response_msg;
	job_id_msg_t *job_id_msg = (job_id_msg_t *) msg->data;
	/* Locks: Read config, job, and node info */
	slurmctld_lock_t job_read_lock = {
		READ_LOCK, READ_LOCK, NO_LOCK, READ_LOCK };
	uid_t uid = g_slurm_auth_get_uid(msg->auth_cred, slurm_get_auth_info());

	START_TIMER;
	debug3("Processing RPC: REQUEST_JOB_INFO_SINGLE from uid=%d", uid);
	lock_slurmctld(job_read_lock);

	rc = pack_one_job(&dump, &dump_size, job_id_msg->job_id,
			  job_id_msg->show_flags,
			  g_slurm_auth_get_uid(msg->auth_cred,
					       slurm_get_auth_info()),
			  msg->protocol_version);
	unlock_slurmctld(job_read_lock);
	END_TIMER2("_slurm_rpc_dump_job_single");
#if 0
	info("_slurm_rpc_dump_job_single, size=%d %s", dump_size, TIME_STR);
#endif

	/* init response_msg structure */
	if (rc != SLURM_SUCCESS) {
		slurm_send_rc_msg(msg, rc);
	} else {
		slurm_msg_t_init(&response_msg);
		response_msg.flags = msg->flags;
		response_msg.protocol_version = msg->protocol_version;
		response_msg.address = msg->address;
		response_msg.msg_type = RESPONSE_JOB_INFO;
		response_msg.data = dump;
		response_msg.data_size = dump_size;
		slurm_send_node_msg(msg->conn_fd, &response_msg);
	}
	xfree(dump);
}

static void  _slurm_rpc_get_shares(slurm_msg_t *msg)
{
	DEF_TIMERS;
	shares_request_msg_t *req_msg = (shares_request_msg_t *) msg->data;
	shares_response_msg_t resp_msg;
	slurm_msg_t response_msg;

	uid_t uid = g_slurm_auth_get_uid(msg->auth_cred, slurm_get_auth_info());

	START_TIMER;
	debug2("Processing RPC: REQUEST_SHARE_INFO from uid=%d", uid);

	memset(&resp_msg, 0, sizeof(shares_response_msg_t));
	assoc_mgr_get_shares(acct_db_conn, uid, req_msg, &resp_msg);

	slurm_msg_t_init(&response_msg);
	response_msg.flags = msg->flags;
	response_msg.protocol_version = msg->protocol_version;
	response_msg.address  = msg->address;
	response_msg.msg_type = RESPONSE_SHARE_INFO;
	response_msg.data     = &resp_msg;
	slurm_send_node_msg(msg->conn_fd, &response_msg);
	FREE_NULL_LIST(resp_msg.assoc_shares_list);
	/* don't free the resp_msg.tres_names */
	END_TIMER2("_slurm_rpc_get_share");
	debug2("_slurm_rpc_get_shares %s", TIME_STR);
}

static void  _slurm_rpc_get_priority_factors(slurm_msg_t *msg)
{
	DEF_TIMERS;
	priority_factors_request_msg_t *req_msg =
		(priority_factors_request_msg_t *) msg->data;
	priority_factors_response_msg_t resp_msg;
	slurm_msg_t response_msg;

	uid_t uid = g_slurm_auth_get_uid(msg->auth_cred, slurm_get_auth_info());

	START_TIMER;
	debug2("Processing RPC: REQUEST_PRIORITY_FACTORS from uid=%d", uid);
	resp_msg.priority_factors_list = priority_g_get_priority_factors_list(
		req_msg, uid);
	slurm_msg_t_init(&response_msg);
	response_msg.flags = msg->flags;
	response_msg.protocol_version = msg->protocol_version;
	response_msg.address  = msg->address;
	response_msg.msg_type = RESPONSE_PRIORITY_FACTORS;
	response_msg.data     = &resp_msg;
	slurm_send_node_msg(msg->conn_fd, &response_msg);
	FREE_NULL_LIST(resp_msg.priority_factors_list);
	END_TIMER2("_slurm_rpc_get_priority_factors");
	debug2("_slurm_rpc_get_priority_factors %s", TIME_STR);
}

/* _slurm_rpc_end_time - Process RPC for job end time */
static void _slurm_rpc_end_time(slurm_msg_t * msg)
{
	DEF_TIMERS;
	job_alloc_info_msg_t *time_req_msg =
		(job_alloc_info_msg_t *) msg->data;
	srun_timeout_msg_t timeout_msg;
	slurm_msg_t response_msg;
	int rc;
	/* Locks: Read job */
	slurmctld_lock_t job_read_lock = {
		NO_LOCK, READ_LOCK, NO_LOCK, NO_LOCK };
	uid_t uid = g_slurm_auth_get_uid(msg->auth_cred, slurm_get_auth_info());

	START_TIMER;
	debug2("Processing RPC: REQUEST_JOB_END_TIME from uid=%d", uid);
	lock_slurmctld(job_read_lock);
	rc = job_end_time(time_req_msg, &timeout_msg);
	unlock_slurmctld(job_read_lock);
	END_TIMER2("_slurm_rpc_end_time");

	if (rc != SLURM_SUCCESS) {
		slurm_send_rc_msg(msg, rc);
	} else {
		slurm_msg_t_init(&response_msg);
		response_msg.flags = msg->flags;
		response_msg.protocol_version = msg->protocol_version;
		response_msg.address  = msg->address;
		response_msg.msg_type = SRUN_TIMEOUT;
		response_msg.data     = &timeout_msg;
		slurm_send_node_msg(msg->conn_fd, &response_msg);
	}
	debug2("_slurm_rpc_end_time jobid=%u %s",
	       time_req_msg->job_id, TIME_STR);
}

/* _slurm_rpc_dump_front_end - process RPC for front_end state information */
static void _slurm_rpc_dump_front_end(slurm_msg_t * msg)
{
	DEF_TIMERS;
	char *dump = NULL;
	int dump_size = 0;
	slurm_msg_t response_msg;
	front_end_info_request_msg_t *front_end_req_msg =
		(front_end_info_request_msg_t *) msg->data;
	/* Locks: Read config, read node */
	slurmctld_lock_t node_read_lock = {
		READ_LOCK, NO_LOCK, NO_LOCK, READ_LOCK };
	uid_t uid = g_slurm_auth_get_uid(msg->auth_cred, slurm_get_auth_info());

	START_TIMER;
	debug3("Processing RPC: REQUEST_FRONT_END_INFO from uid=%d", uid);
	lock_slurmctld(node_read_lock);

	if ((front_end_req_msg->last_update - 1) >= last_front_end_update) {
		unlock_slurmctld(node_read_lock);
		debug3("_slurm_rpc_dump_front_end, no change");
		slurm_send_rc_msg(msg, SLURM_NO_CHANGE_IN_DATA);
	} else {
		pack_all_front_end(&dump, &dump_size, uid,
				   msg->protocol_version);
		unlock_slurmctld(node_read_lock);
		END_TIMER2("_slurm_rpc_dump_front_end");
		debug2("_slurm_rpc_dump_front_end, size=%d %s",
		       dump_size, TIME_STR);

		/* init response_msg structure */
		slurm_msg_t_init(&response_msg);
		response_msg.flags = msg->flags;
		response_msg.protocol_version = msg->protocol_version;
		response_msg.address = msg->address;
		response_msg.msg_type = RESPONSE_FRONT_END_INFO;
		response_msg.data = dump;
		response_msg.data_size = dump_size;

		/* send message */
		slurm_send_node_msg(msg->conn_fd, &response_msg);
		xfree(dump);
	}
}

/* _slurm_rpc_dump_nodes - dump RPC for node state information */
static void _slurm_rpc_dump_nodes(slurm_msg_t * msg)
{
	DEF_TIMERS;
	char *dump;
	int dump_size;
	slurm_msg_t response_msg;
	node_info_request_msg_t *node_req_msg =
		(node_info_request_msg_t *) msg->data;
	/* Locks: Read config, write node (reset allocated CPU count in some
	 * select plugins) */
	slurmctld_lock_t node_write_lock = {
		READ_LOCK, NO_LOCK, WRITE_LOCK, NO_LOCK };
	uid_t uid = g_slurm_auth_get_uid(msg->auth_cred, slurm_get_auth_info());

	START_TIMER;
	debug3("Processing RPC: REQUEST_NODE_INFO from uid=%d", uid);
	lock_slurmctld(node_write_lock);

	if ((slurmctld_conf.private_data & PRIVATE_DATA_NODES) &&
	    (!validate_operator(uid))) {
		unlock_slurmctld(node_write_lock);
		error("Security violation, REQUEST_NODE_INFO RPC from uid=%d",
		      uid);
		slurm_send_rc_msg(msg, ESLURM_ACCESS_DENIED);
		return;
	}

	select_g_select_nodeinfo_set_all();

	if ((node_req_msg->last_update - 1) >= last_node_update) {
		unlock_slurmctld(node_write_lock);
		debug3("_slurm_rpc_dump_nodes, no change");
		slurm_send_rc_msg(msg, SLURM_NO_CHANGE_IN_DATA);
	} else {
		pack_all_node(&dump, &dump_size, node_req_msg->show_flags,
			      uid, msg->protocol_version);
		unlock_slurmctld(node_write_lock);
		END_TIMER2("_slurm_rpc_dump_nodes");
#if 0
		info("_slurm_rpc_dump_nodes, size=%d %s", dump_size, TIME_STR);
#endif

		/* init response_msg structure */
		slurm_msg_t_init(&response_msg);
		response_msg.flags = msg->flags;
		response_msg.protocol_version = msg->protocol_version;
		response_msg.address = msg->address;
		response_msg.msg_type = RESPONSE_NODE_INFO;
		response_msg.data = dump;
		response_msg.data_size = dump_size;

		/* send message */
		slurm_send_node_msg(msg->conn_fd, &response_msg);
		xfree(dump);
	}
}

/* _slurm_rpc_dump_node_single - done RPC state information for one node */
static void _slurm_rpc_dump_node_single(slurm_msg_t * msg)
{
	DEF_TIMERS;
	char *dump;
	int dump_size;
	slurm_msg_t response_msg;
	node_info_single_msg_t *node_req_msg =
		(node_info_single_msg_t *) msg->data;
	/* Locks: Read config, read node */
	slurmctld_lock_t node_read_lock = {
		READ_LOCK, NO_LOCK, READ_LOCK, NO_LOCK };
	uid_t uid = g_slurm_auth_get_uid(msg->auth_cred, slurm_get_auth_info());

	START_TIMER;
	debug3("Processing RPC: REQUEST_NODE_INFO_SINGLE from uid=%d", uid);
	lock_slurmctld(node_read_lock);

	if ((slurmctld_conf.private_data & PRIVATE_DATA_NODES) &&
	    (!validate_operator(uid))) {
		unlock_slurmctld(node_read_lock);
		error("Security violation, REQUEST_NODE_INFO_SINGLE RPC from "
		      "uid=%d", uid);
		slurm_send_rc_msg(msg, ESLURM_ACCESS_DENIED);
		return;
	}

#if 0
	/* This function updates each node's alloc_cpus count and too slow for
	 * our use here. Node write lock is needed if this function is used */
	select_g_select_nodeinfo_set_all();
#endif
	pack_one_node(&dump, &dump_size, node_req_msg->show_flags,
		      uid, node_req_msg->node_name, msg->protocol_version);
	unlock_slurmctld(node_read_lock);
	END_TIMER2("_slurm_rpc_dump_node_single");
#if 0
	info("_slurm_rpc_dump_node_single, name=%s size=%d %s",
	     node_req_msg->node_name, dump_size, TIME_STR);
#endif

	/* init response_msg structure */
	slurm_msg_t_init(&response_msg);
	response_msg.flags = msg->flags;
	response_msg.protocol_version = msg->protocol_version;
	response_msg.address = msg->address;
	response_msg.msg_type = RESPONSE_NODE_INFO;
	response_msg.data = dump;
	response_msg.data_size = dump_size;

	/* send message */
	slurm_send_node_msg(msg->conn_fd, &response_msg);
	xfree(dump);
}

/* _slurm_rpc_dump_partitions - process RPC for partition state information */
static void _slurm_rpc_dump_partitions(slurm_msg_t * msg)
{
	DEF_TIMERS;
	char *dump;
	int dump_size;
	slurm_msg_t response_msg;
	part_info_request_msg_t  *part_req_msg;

	/* Locks: Read configuration and partition */
	slurmctld_lock_t part_read_lock = {
		READ_LOCK, NO_LOCK, NO_LOCK, READ_LOCK };
	uid_t uid = g_slurm_auth_get_uid(msg->auth_cred, slurm_get_auth_info());

	START_TIMER;
	debug2("Processing RPC: REQUEST_PARTITION_INFO uid=%d", uid);
	part_req_msg = (part_info_request_msg_t  *) msg->data;
	lock_slurmctld(part_read_lock);

	if ((slurmctld_conf.private_data & PRIVATE_DATA_PARTITIONS) &&
	    !validate_operator(uid)) {
		unlock_slurmctld(part_read_lock);
		debug2("Security violation, PARTITION_INFO RPC from uid=%d",
		       uid);
		slurm_send_rc_msg(msg, ESLURM_ACCESS_DENIED);
	} else if ((part_req_msg->last_update - 1) >= last_part_update) {
		unlock_slurmctld(part_read_lock);
		debug2("_slurm_rpc_dump_partitions, no change");
		slurm_send_rc_msg(msg, SLURM_NO_CHANGE_IN_DATA);
	} else {
		pack_all_part(&dump, &dump_size, part_req_msg->show_flags,
			      uid, msg->protocol_version);
		unlock_slurmctld(part_read_lock);
		END_TIMER2("_slurm_rpc_dump_partitions");
		debug2("_slurm_rpc_dump_partitions, size=%d %s",
		       dump_size, TIME_STR);

		/* init response_msg structure */
		slurm_msg_t_init(&response_msg);
		response_msg.flags = msg->flags;
		response_msg.protocol_version = msg->protocol_version;
		response_msg.address = msg->address;
		response_msg.msg_type = RESPONSE_PARTITION_INFO;
		response_msg.data = dump;
		response_msg.data_size = dump_size;

		/* send message */
		slurm_send_node_msg(msg->conn_fd, &response_msg);
		xfree(dump);
	}
}

/* _slurm_rpc_epilog_complete - process RPC noting the completion of
 * the epilog denoting the completion of a job it its entirety */
static void  _slurm_rpc_epilog_complete(slurm_msg_t *msg,
					bool *run_scheduler,
					bool running_composite)
{
	static int active_rpc_cnt = 0;
	static time_t config_update = 0;
	static bool defer_sched = false;
	DEF_TIMERS;
	/* Locks: Read configuration, write job, write node */
	slurmctld_lock_t job_write_lock = {
		READ_LOCK, WRITE_LOCK, WRITE_LOCK, NO_LOCK };
	uid_t uid = g_slurm_auth_get_uid(msg->auth_cred, slurm_get_auth_info());
	epilog_complete_msg_t *epilog_msg =
		(epilog_complete_msg_t *) msg->data;
	struct job_record  *job_ptr;
	char jbuf[JBUFSIZ];

	START_TIMER;
	debug2("Processing RPC: MESSAGE_EPILOG_COMPLETE uid=%d", uid);
	if (!validate_slurm_user(uid)) {
		error("Security violation, EPILOG_COMPLETE RPC from uid=%d",
		      uid);
		return;
	}

<<<<<<< HEAD
	/* Only throttle on none composite messages, the lock should
	 * already be set earlier. */
	if (!running_composite) {
		if (config_update != slurmctld_conf.last_update) {
			char *sched_params = slurm_get_sched_params();
			defer_sched = (sched_params &&
				       strstr(sched_params, "defer"));
			xfree(sched_params);
			config_update = slurmctld_conf.last_update;
		}

		_throttle_start(&active_rpc_cnt);
		lock_slurmctld(job_write_lock);
=======
	if (config_update != slurmctld_conf.last_update) {
		char *sched_params = slurm_get_sched_params();
		defer_sched = (sched_params && strstr(sched_params,"defer"));
		xfree(sched_params);
		config_update = slurmctld_conf.last_update;
>>>>>>> 4f857787
	}

	if (slurmctld_conf.debug_flags & DEBUG_FLAG_ROUTE)
		info("_slurm_rpc_epilog_complete: "
		     "node_name = %s, job_id = %u", epilog_msg->node_name,
		     epilog_msg->job_id);

	if (job_epilog_complete(epilog_msg->job_id, epilog_msg->node_name,
				epilog_msg->return_code))
<<<<<<< HEAD
		*run_scheduler = true;

	job_ptr = find_job_record(epilog_msg->job_id);

	if (!running_composite) {
		unlock_slurmctld(job_write_lock);
		_throttle_fini(&active_rpc_cnt);
	}

	END_TIMER2("_slurm_rpc_epilog_complete");
=======
		run_scheduler = true;
	job_ptr = find_job_record(epilog_msg->job_id);
>>>>>>> 4f857787

	if (epilog_msg->return_code)
		error("%s: epilog error %s Node=%s Err=%s %s",
		      __func__, jobid2str(job_ptr, jbuf, sizeof(jbuf)),
		      epilog_msg->node_name,
		      slurm_strerror(epilog_msg->return_code), TIME_STR);
	else
		debug2("%s: %s Node=%s %s",
		       __func__, jobid2str(job_ptr, jbuf, sizeof(jbuf)),
		       epilog_msg->node_name, TIME_STR);

	unlock_slurmctld(job_write_lock);
	_throttle_fini(&active_rpc_cnt);
	END_TIMER2("_slurm_rpc_epilog_complete");

	/* Functions below provide their own locking */
	if (!running_composite && *run_scheduler) {
		/*
		 * In defer mode, avoid triggering the scheduler logic
		 * for every epilog complete message.
		 * As one epilog message is sent from every node of each
		 * job at termination, the number of simultaneous schedule
		 * calls can be very high for large machine or large number
		 * of managed jobs.
		 */
		if (!LOTS_OF_AGENTS && !defer_sched)
			(void) schedule(0);	/* Has own locking */
		schedule_node_save();		/* Has own locking */
		schedule_job_save();		/* Has own locking */
	}

	/* NOTE: RPC has no response */
}

/* _slurm_rpc_job_step_kill - process RPC to cancel an entire job or
 * an individual job step */
static void _slurm_rpc_job_step_kill(slurm_msg_t * msg)
{
	static int active_rpc_cnt = 0;
	int error_code = SLURM_SUCCESS;
	DEF_TIMERS;
	job_step_kill_msg_t *job_step_kill_msg =
		(job_step_kill_msg_t *) msg->data;
	/* Locks: Read config, write job, write node */
	slurmctld_lock_t job_write_lock = {
		READ_LOCK, WRITE_LOCK, WRITE_LOCK, NO_LOCK };
	uid_t uid = g_slurm_auth_get_uid(msg->auth_cred, slurm_get_auth_info());
	struct job_record *job_ptr;

	START_TIMER;
	if (slurmctld_conf.debug_flags & DEBUG_FLAG_STEPS)
		info("Processing RPC: REQUEST_CANCEL_JOB_STEP uid=%d", uid);
	_throttle_start(&active_rpc_cnt);
	lock_slurmctld(job_write_lock);
	job_ptr = find_job_record(job_step_kill_msg->job_id);
	trace_job(job_ptr, __func__, "enter");

	/* do RPC call */
	if (job_step_kill_msg->job_step_id == SLURM_BATCH_SCRIPT) {
		/* NOTE: SLURM_BATCH_SCRIPT == NO_VAL */
		error_code = job_signal(job_step_kill_msg->job_id,
					job_step_kill_msg->signal,
					job_step_kill_msg->flags, uid,
					false);
		unlock_slurmctld(job_write_lock);
		_throttle_fini(&active_rpc_cnt);
		END_TIMER2("_slurm_rpc_job_step_kill");

		/* return result */
		if (error_code) {
			if (slurmctld_conf.debug_flags & DEBUG_FLAG_STEPS)
				info("Signal %u JobId=%u by UID=%u: %s",
				     job_step_kill_msg->signal,
				     job_step_kill_msg->job_id, uid,
				     slurm_strerror(error_code));
			slurm_send_rc_msg(msg, error_code);
		} else {
			if (job_step_kill_msg->signal == SIGKILL) {
				if (slurmctld_conf.debug_flags &
						DEBUG_FLAG_STEPS)
					info("%s: Cancel of JobId=%u by "
					     "UID=%u, %s",
					     __func__,
					     job_step_kill_msg->job_id, uid,
					     TIME_STR);
				slurmctld_diag_stats.jobs_canceled++;
			} else {
				if (slurmctld_conf.debug_flags &
						DEBUG_FLAG_STEPS)
					info("%s: Signal %u of JobId=%u by "
					     "UID=%u, %s",
					     __func__,
					     job_step_kill_msg->signal,
					     job_step_kill_msg->job_id, uid,
					     TIME_STR);
			}
			slurm_send_rc_msg(msg, SLURM_SUCCESS);

			/* Below function provides its own locking */
			schedule_job_save();
		}
	} else {
		error_code = job_step_signal(job_step_kill_msg->job_id,
					     job_step_kill_msg->job_step_id,
					     job_step_kill_msg->signal,
					     uid);
		unlock_slurmctld(job_write_lock);
		_throttle_fini(&active_rpc_cnt);
		END_TIMER2("_slurm_rpc_job_step_kill");

		/* return result */
		if (error_code) {
			if (slurmctld_conf.debug_flags & DEBUG_FLAG_STEPS)
				info("Signal %u of StepId=%u.%u by UID=%u: %s",
				     job_step_kill_msg->signal,
				     job_step_kill_msg->job_id,
				     job_step_kill_msg->job_step_id, uid,
				     slurm_strerror(error_code));
			slurm_send_rc_msg(msg, error_code);
		} else {
			if (job_step_kill_msg->signal == SIGKILL) {
				if (slurmctld_conf.debug_flags &
						DEBUG_FLAG_STEPS)
					info("%s: Cancel of StepId=%u.%u by "
					     "UID=%u %s", __func__,
					     job_step_kill_msg->job_id,
					     job_step_kill_msg->job_step_id,
					     uid, TIME_STR);
			} else {
				if (slurmctld_conf.debug_flags &
						DEBUG_FLAG_STEPS)
					info("%s: Signal %u of StepId=%u.%u "
					     "by UID=%u %s",
					     __func__,
					     job_step_kill_msg->signal,
					     job_step_kill_msg->job_id,
					     job_step_kill_msg->job_step_id,
					     uid, TIME_STR);
			}
			slurm_send_rc_msg(msg, SLURM_SUCCESS);

			/* Below function provides its own locking */
			schedule_job_save();
		}
	}
	trace_job(job_ptr, __func__, "return");
}

/* _slurm_rpc_complete_job_allocation - process RPC to note the
 *	completion of a job allocation */
static void _slurm_rpc_complete_job_allocation(slurm_msg_t * msg)
{
	static int active_rpc_cnt = 0;
	int error_code = SLURM_SUCCESS;
	DEF_TIMERS;
	complete_job_allocation_msg_t *comp_msg =
		(complete_job_allocation_msg_t *) msg->data;
	/* Locks: Write job, write node */
	slurmctld_lock_t job_write_lock = {
		NO_LOCK, WRITE_LOCK, WRITE_LOCK, NO_LOCK
	};
	uid_t uid = g_slurm_auth_get_uid(msg->auth_cred, slurm_get_auth_info());
	struct job_record *job_ptr;
	char jbuf[JBUFSIZ];

	/* init */
	START_TIMER;
	debug2("Processing RPC: REQUEST_COMPLETE_JOB_ALLOCATION from "
	       "uid=%u, JobId=%u rc=%d",
	       uid, comp_msg->job_id, comp_msg->job_rc);

	_throttle_start(&active_rpc_cnt);
	lock_slurmctld(job_write_lock);
	job_ptr = find_job_record(comp_msg->job_id);
	trace_job(job_ptr, __func__, "enter");

	/* do RPC call */
	/* Mark job and/or job step complete */
	error_code = job_complete(comp_msg->job_id, uid,
				  false, false, comp_msg->job_rc);
	if (error_code)
		info("%s: %s error %s ",
		     __func__, jobid2str(job_ptr, jbuf),
		     slurm_strerror(error_code));
	else
		debug2("%s: %s %s", __func__,
		       jobid2str(job_ptr, jbuf),
		       TIME_STR);

	unlock_slurmctld(job_write_lock);
	_throttle_fini(&active_rpc_cnt);
	END_TIMER2("_slurm_rpc_complete_job_allocation");

	/* synchronize power layouts key/values */
	if ((powercap_get_cluster_current_cap() != 0) &&
	    (which_power_layout() == 2)) {
		layouts_entity_pull_kv("power", "Cluster", "CurrentSumPower");
	}

	/* return result */
	if (error_code) {
<<<<<<< HEAD
		info("%s: %s error %s ",
		     __func__, jobid2str(job_ptr, jbuf, sizeof(jbuf)),
		     slurm_strerror(error_code));
		slurm_send_rc_msg(msg, error_code);
	} else {
		debug2("%s: %s %s", __func__,
		       jobid2str(job_ptr, jbuf, sizeof(jbuf)),
		       TIME_STR);
=======
		slurm_send_rc_msg(msg, error_code);
	} else {
>>>>>>> 4f857787
		slurmctld_diag_stats.jobs_completed++;
		slurm_send_rc_msg(msg, SLURM_SUCCESS);
		(void) schedule_job_save();	/* Has own locking */
		(void) schedule_node_save();	/* Has own locking */
	}

	trace_job(job_ptr, __func__, "return");
}

/* _slurm_rpc_complete_prolog - process RPC to note the
 *	completion of a prolog */
static void _slurm_rpc_complete_prolog(slurm_msg_t * msg)
{
	int error_code = SLURM_SUCCESS;
	DEF_TIMERS;
	complete_prolog_msg_t *comp_msg =
		(complete_prolog_msg_t *) msg->data;
	/* Locks: Write job, write node */
	slurmctld_lock_t job_write_lock = {
		NO_LOCK, WRITE_LOCK, NO_LOCK, NO_LOCK
	};

	/* init */
	START_TIMER;
	debug2("Processing RPC: REQUEST_COMPLETE_PROLOG from JobId=%u",
	       comp_msg->job_id);

	lock_slurmctld(job_write_lock);
	error_code = prolog_complete(comp_msg->job_id, comp_msg->prolog_rc);
	unlock_slurmctld(job_write_lock);

	END_TIMER2("_slurm_rpc_complete_prolog");

	/* return result */
	if (error_code) {
		info("_slurm_rpc_complete_prolog JobId=%u: %s ",
		     comp_msg->job_id, slurm_strerror(error_code));
		slurm_send_rc_msg(msg, error_code);
	} else {
		debug2("_slurm_rpc_complete_prolog JobId=%u %s",
		       comp_msg->job_id, TIME_STR);
		slurm_send_rc_msg(msg, SLURM_SUCCESS);
	}
}

/* _slurm_rpc_complete_batch - process RPC from slurmstepd to note the
 *	completion of a batch script */
static void _slurm_rpc_complete_batch_script(slurm_msg_t * msg, bool locked)
{
	static int active_rpc_cnt = 0;
	int error_code = SLURM_SUCCESS, i;
	DEF_TIMERS;
	complete_batch_script_msg_t *comp_msg =
		(complete_batch_script_msg_t *) msg->data;
	/* Locks: Write job, write node */
	slurmctld_lock_t job_write_lock = {
		NO_LOCK, WRITE_LOCK, WRITE_LOCK, NO_LOCK
	};
	uid_t uid = g_slurm_auth_get_uid(msg->auth_cred, slurm_get_auth_info());
	bool job_requeue = false;
	bool dump_job = false, dump_node = false, run_sched = false;
	struct job_record *job_ptr = NULL;
	char *msg_title = "node(s)";
	char *nodes = comp_msg->node_name;
#ifdef HAVE_BG
	update_block_msg_t block_desc;
	memset(&block_desc, 0, sizeof(update_block_msg_t));
#endif
	/* init */
	START_TIMER;
	debug2("Processing RPC: REQUEST_COMPLETE_BATCH_SCRIPT from "
	       "uid=%u JobId=%u",
	       uid, comp_msg->job_id);

	if (!validate_slurm_user(uid)) {
		error("A non superuser %u tried to complete batch job %u",
		      uid, comp_msg->job_id);
		/* Only the slurmstepd can complete a batch script */
		END_TIMER2("_slurm_rpc_complete_batch_script");
		return;
	}

	if (!locked) {
		_throttle_start(&active_rpc_cnt);
		lock_slurmctld(job_write_lock);
	}

	job_ptr = find_job_record(comp_msg->job_id);

	if (job_ptr && job_ptr->batch_host && comp_msg->node_name &&
	    strcmp(job_ptr->batch_host, comp_msg->node_name)) {
		/* This can be the result of the slurmd on the batch_host
		 * failing, but the slurmstepd continuing to run. Then the
		 * batch job is requeued and started on a different node.
		 * The end result is one batch complete RPC from each node. */
		error("Batch completion for job %u sent from wrong node "
		      "(%s rather than %s). "
		      "Was the job requeued due to node failure?",
		      comp_msg->job_id,
		      comp_msg->node_name, job_ptr->batch_host);
		if (!locked) {
			unlock_slurmctld(job_write_lock);
			_throttle_fini(&active_rpc_cnt);
		}
		slurm_send_rc_msg(msg, error_code);
		return;
	}

	/* Send batch step info to accounting, only if the job is
	 * still completing.  If the job was requeued because of node
	 * failure (state == pending) an epilog script might not of
	 * ran so we already finished the last instance of the job so
	 * this would be put on the requeued instance which is
	 * incorrect.
	 * NOTE: Do not use IS_JOB_PENDING since that doesn't take
	 * into account the COMPLETING FLAG which is valid, but not
	 * always set yet when the step exits normally.
	 */
	if (association_based_accounting && job_ptr
	    && (job_ptr->job_state != JOB_PENDING)) {
		struct step_record batch_step;
		memset(&batch_step, 0, sizeof(struct step_record));
		batch_step.job_ptr = job_ptr;
		batch_step.step_id = SLURM_BATCH_SCRIPT;
		batch_step.jobacct = comp_msg->jobacct;
		batch_step.exit_code = comp_msg->job_rc;
#ifdef HAVE_FRONT_END
		nodes = job_ptr->nodes;
#endif
		batch_step.gres = nodes;
		node_name2bitmap(batch_step.gres, false,
				 &batch_step.step_node_bitmap);
		batch_step.requid = -1;
		batch_step.start_time = job_ptr->start_time;
		batch_step.name = "batch";
		batch_step.select_jobinfo = job_ptr->select_jobinfo;

		step_set_alloc_tres(&batch_step, 1, false, false);

		jobacct_storage_g_step_start(acct_db_conn, &batch_step);
		jobacct_storage_g_step_complete(acct_db_conn, &batch_step);
		FREE_NULL_BITMAP(batch_step.step_node_bitmap);
		xfree(batch_step.tres_alloc_str);
	}

#ifdef HAVE_FRONT_END
	if (job_ptr && job_ptr->front_end_ptr)
		nodes = job_ptr->front_end_ptr->name;
	msg_title = "front_end";
#endif

	/* do RPC call */
	/* First set node DOWN if fatal error */
	if ((comp_msg->slurm_rc == ESLURM_ALREADY_DONE) ||
	    (comp_msg->slurm_rc == ESLURMD_CREDENTIAL_REVOKED)) {
		/* race condition on job termination, not a real error */
		info("slurmd error running JobId=%u from %s=%s: %s",
		     comp_msg->job_id,
		     msg_title, nodes,
		     slurm_strerror(comp_msg->slurm_rc));
		comp_msg->slurm_rc = SLURM_SUCCESS;
#ifdef HAVE_ALPS_CRAY
	} else if (comp_msg->slurm_rc == ESLURM_RESERVATION_NOT_USABLE) {
		/*
		 * Confirmation of ALPS reservation failed.
		 *
		 * This is non-fatal, it may be a transient error (e.g. ALPS
		 * temporary unavailable). Give job one more chance to run.
		 */
		error("ALPS reservation for JobId %u failed: %s",
			comp_msg->job_id, slurm_strerror(comp_msg->slurm_rc));
		dump_job = job_requeue = true;
#endif
	/* Handle non-fatal errors here. All others drain the node. */
	} else if ((comp_msg->slurm_rc == SLURM_COMMUNICATIONS_SEND_ERROR) ||
		   (comp_msg->slurm_rc == ESLURM_USER_ID_MISSING) ||
		   (comp_msg->slurm_rc == ESLURMD_UID_NOT_FOUND)  ||
		   (comp_msg->slurm_rc == ESLURMD_GID_NOT_FOUND)  ||
		   (comp_msg->slurm_rc == ESLURMD_INVALID_ACCT_FREQ)) {
		error("Slurmd error running JobId=%u on %s=%s: %s",
		      comp_msg->job_id, msg_title, nodes,
		      slurm_strerror(comp_msg->slurm_rc));
	} else if (comp_msg->slurm_rc != SLURM_SUCCESS) {
		error("slurmd error running JobId=%u on %s=%s: %s",
		      comp_msg->job_id,
		      msg_title, nodes,
		      slurm_strerror(comp_msg->slurm_rc));
		slurmctld_diag_stats.jobs_failed++;
		if (error_code == SLURM_SUCCESS) {
#ifdef HAVE_BG
			if (job_ptr) {
				select_g_select_jobinfo_get(
					job_ptr->select_jobinfo,
					SELECT_JOBDATA_BLOCK_ID,
					&block_desc.bg_block_id);
			}
#else
#ifdef HAVE_FRONT_END
			if (job_ptr && job_ptr->front_end_ptr) {
				update_front_end_msg_t update_node_msg;
				memset(&update_node_msg, 0,
				       sizeof(update_front_end_msg_t));
				update_node_msg.name = job_ptr->front_end_ptr->
						       name;
				update_node_msg.node_state = NODE_STATE_DRAIN;
				update_node_msg.reason =
					"batch job complete failure";
				error_code = update_front_end(&update_node_msg);
			}
#else
			error_code = drain_nodes(comp_msg->node_name,
						 "batch job complete failure",
						 getuid());
#endif	/* !HAVE_FRONT_END */
#endif	/* !HAVE_BG */
			if ((comp_msg->job_rc != SLURM_SUCCESS) && job_ptr &&
			    job_ptr->details && job_ptr->details->requeue)
				job_requeue = true;
			dump_job = true;
			dump_node = true;
		}
	}

	/* Mark job allocation complete */
	if (msg->msg_type == REQUEST_COMPLETE_BATCH_JOB)
		job_epilog_complete(comp_msg->job_id, comp_msg->node_name, 0);
	i = job_complete(comp_msg->job_id, uid, job_requeue, false,
			 comp_msg->job_rc);
	error_code = MAX(error_code, i);
	if (!locked) {
		unlock_slurmctld(job_write_lock);
		_throttle_fini(&active_rpc_cnt);
	}
#ifdef HAVE_BG
	if (block_desc.bg_block_id) {
		block_desc.reason = slurm_strerror(comp_msg->slurm_rc);
		block_desc.state = BG_BLOCK_ERROR_FLAG;
		i = select_g_update_block(&block_desc);
		error_code = MAX(error_code, i);
		xfree(block_desc.bg_block_id);
	}
#endif

	/* this has to be done after the job_complete */

	END_TIMER2("_slurm_rpc_complete_batch_script");

	/* synchronize power layouts key/values */
	if ((powercap_get_cluster_current_cap() != 0) &&
	    (which_power_layout() == 2)) {
		layouts_entity_pull_kv("power", "Cluster", "CurrentSumPower");
	}

	/* return result */
	if (error_code) {
		debug2("_slurm_rpc_complete_batch_script JobId=%u: %s ",
		       comp_msg->job_id,
		       slurm_strerror(error_code));
		slurm_send_rc_msg(msg, error_code);
	} else {
		debug2("_slurm_rpc_complete_batch_script JobId=%u %s",
		       comp_msg->job_id, TIME_STR);
		slurmctld_diag_stats.jobs_completed++;
		dump_job = true;
		if (replace_batch_job(msg, job_ptr, locked))
			run_sched = true;
	}

	if (run_sched)
		(void) schedule(0);		/* Has own locking */
	if (dump_job)
		(void) schedule_job_save();	/* Has own locking */
	if (dump_node)
		(void) schedule_node_save();	/* Has own locking */
}

/* _slurm_rpc_job_step_create - process RPC to create/register a job step
 *	with the step_mgr */
static void _slurm_rpc_job_step_create(slurm_msg_t * msg)
{
	static int active_rpc_cnt = 0;
	int error_code = SLURM_SUCCESS;
	DEF_TIMERS;
	slurm_msg_t resp;
	struct step_record *step_rec;
	job_step_create_response_msg_t job_step_resp;
	job_step_create_request_msg_t *req_step_msg =
		(job_step_create_request_msg_t *) msg->data;
	slurm_cred_t *slurm_cred = (slurm_cred_t *) NULL;
	/* Locks: Write jobs, read nodes */
	slurmctld_lock_t job_write_lock = {
		NO_LOCK, WRITE_LOCK, READ_LOCK, NO_LOCK };
	uid_t uid = g_slurm_auth_get_uid(msg->auth_cred, slurm_get_auth_info());

	START_TIMER;
	if (slurmctld_conf.debug_flags & DEBUG_FLAG_STEPS)
		info("Processing RPC: REQUEST_JOB_STEP_CREATE from uid=%d",
				uid);

	dump_step_desc(req_step_msg);
	if (uid && (uid != req_step_msg->user_id)) {
		error("Security violation, JOB_STEP_CREATE RPC from uid=%d "
		      "to run as uid %u",
		      uid, req_step_msg->user_id);
		slurm_send_rc_msg(msg, ESLURM_USER_ID_MISSING);
		return;
	}

#if defined HAVE_FRONT_END && !defined HAVE_BGQ	&& !defined HAVE_ALPS_CRAY
	/* Limited job step support */
	/* Non-super users not permitted to run job steps on front-end.
	 * A single slurmd can not handle a heavy load. */
	if (!validate_slurm_user(uid)) {
		info("Attempt to execute job step by uid=%d", uid);
		slurm_send_rc_msg(msg, ESLURM_NO_STEPS);
		return;
	}
#endif

	_throttle_start(&active_rpc_cnt);
	lock_slurmctld(job_write_lock);
	error_code = step_create(req_step_msg, &step_rec, false,
				 msg->protocol_version);

	if (error_code == SLURM_SUCCESS) {
		error_code = _make_step_cred(step_rec, &slurm_cred,
					     step_rec->start_protocol_ver);
		ext_sensors_g_get_stepstartdata(step_rec);
	}
	END_TIMER2("_slurm_rpc_job_step_create");

	/* return result */
	if (error_code) {
		unlock_slurmctld(job_write_lock);
		_throttle_fini(&active_rpc_cnt);
		if (slurmctld_conf.debug_flags & DEBUG_FLAG_STEPS) {
			if ((error_code == ESLURM_PROLOG_RUNNING) ||
			    (error_code == ESLURM_DISABLED)) { /*job suspended*/
				debug("%s for suspended job %u: %s",
				      __func__,
				      req_step_msg->job_id,
				      slurm_strerror(error_code));
			} else {
				info("%s for job %u: %s",
				     __func__,
				     req_step_msg->job_id,
				     slurm_strerror(error_code));
			}
		}
		slurm_send_rc_msg(msg, error_code);
	} else {
		slurm_step_layout_t *layout = step_rec->step_layout;

		if (slurmctld_conf.debug_flags & DEBUG_FLAG_STEPS)
			info("sched: %s: StepId=%u.%u %s %s",
			     __func__,
			     step_rec->job_ptr->job_id, step_rec->step_id,
			     req_step_msg->node_list, TIME_STR);

		job_step_resp.job_step_id = step_rec->step_id;
		job_step_resp.resv_ports  = step_rec->resv_ports;
		job_step_resp.step_layout = layout;
#ifdef HAVE_FRONT_END
		if (step_rec->job_ptr->batch_host) {
			job_step_resp.step_layout->front_end =
				xstrdup(step_rec->job_ptr->batch_host);
		}
#endif
		job_step_resp.cred           = slurm_cred;
		job_step_resp.use_protocol_ver = step_rec->start_protocol_ver;
		job_step_resp.select_jobinfo = step_rec->select_jobinfo;
		job_step_resp.switch_job     = step_rec->switch_job;

		unlock_slurmctld(job_write_lock);
		_throttle_fini(&active_rpc_cnt);
		slurm_msg_t_init(&resp);
		resp.flags = msg->flags;
		resp.protocol_version = msg->protocol_version;
		resp.address = msg->address;
		resp.msg_type = RESPONSE_JOB_STEP_CREATE;
		resp.data = &job_step_resp;

		slurm_send_node_msg(msg->conn_fd, &resp);
		slurm_cred_destroy(slurm_cred);
		schedule_job_save();	/* Sets own locks */
	}
}

/* _slurm_rpc_job_step_get_info - process request for job step info */
static void _slurm_rpc_job_step_get_info(slurm_msg_t * msg)
{
	DEF_TIMERS;
	void *resp_buffer = NULL;
	int resp_buffer_size = 0;
	int error_code = SLURM_SUCCESS;
	job_step_info_request_msg_t *request =
		(job_step_info_request_msg_t *) msg->data;
	/* Locks: Read config, job, write partition (for filtering) */
	slurmctld_lock_t job_read_lock = {
		READ_LOCK, READ_LOCK, NO_LOCK, WRITE_LOCK };
	uid_t uid = g_slurm_auth_get_uid(msg->auth_cred, slurm_get_auth_info());

	START_TIMER;
	if (slurmctld_conf.debug_flags & DEBUG_FLAG_STEPS)
		debug("Processing RPC: REQUEST_JOB_STEP_INFO from uid=%d", uid);

	lock_slurmctld(job_read_lock);

	if ((request->last_update - 1) >= last_job_update) {
		unlock_slurmctld(job_read_lock);
		if (slurmctld_conf.debug_flags & DEBUG_FLAG_STEPS)
			debug("%s, no change", __func__);
		error_code = SLURM_NO_CHANGE_IN_DATA;
	} else {
		Buf buffer = init_buf(BUF_SIZE);
		error_code = pack_ctld_job_step_info_response_msg(
			request->job_id, request->step_id,
			uid, request->show_flags, buffer,
			msg->protocol_version);
		unlock_slurmctld(job_read_lock);
		END_TIMER2("_slurm_rpc_job_step_get_info");
		if (error_code) {
			/* job_id:step_id not found or otherwise *\
			\* error message is printed elsewhere    */
			if (slurmctld_conf.debug_flags & DEBUG_FLAG_STEPS)
				debug("%s: %s",
					__func__, slurm_strerror(error_code));
			free_buf(buffer);
		} else {
			resp_buffer_size = get_buf_offset(buffer);
			resp_buffer = xfer_buf_data(buffer);
			if (slurmctld_conf.debug_flags & DEBUG_FLAG_STEPS)
				debug("%s size=%d %s",
					__func__, resp_buffer_size, TIME_STR);
		}
	}

	if (error_code)
		slurm_send_rc_msg(msg, error_code);
	else {
		slurm_msg_t response_msg;

		slurm_msg_t_init(&response_msg);
		response_msg.flags = msg->flags;
		response_msg.protocol_version = msg->protocol_version;
		response_msg.address = msg->address;
		response_msg.msg_type = RESPONSE_JOB_STEP_INFO;
		response_msg.data = resp_buffer;
		response_msg.data_size = resp_buffer_size;
		slurm_send_node_msg(msg->conn_fd, &response_msg);
		xfree(resp_buffer);
	}
}

static bool _is_valid_will_run_user(job_desc_msg_t *job_desc_msg, uid_t uid)
{
	char *account = NULL;

	if ((uid == job_desc_msg->user_id) || validate_operator(uid))
		return true;

	if (job_desc_msg->job_id != NO_VAL) {
		struct job_record *job_ptr;
		job_ptr = find_job_record(job_desc_msg->job_id);
		if (job_ptr)
			account = job_ptr->account;
	} else if (job_desc_msg->account)
		account = job_desc_msg->account;

	if (account && assoc_mgr_is_user_acct_coord(acct_db_conn, uid, account))
		return true;

	return false;
}

/* _slurm_rpc_job_will_run - process RPC to determine if job with given
 *	configuration can be initiated */
static void _slurm_rpc_job_will_run(slurm_msg_t * msg)
{
	/* init */
	DEF_TIMERS;
	int error_code = SLURM_SUCCESS;
	struct job_record *job_ptr = NULL;
	job_desc_msg_t *job_desc_msg = (job_desc_msg_t *) msg->data;
	/* Locks: Read config, read job, read node, read partition */
	slurmctld_lock_t job_read_lock = {
		READ_LOCK, READ_LOCK, READ_LOCK, READ_LOCK };
	/* Locks: Write job, read node, read partition */
	slurmctld_lock_t job_write_lock = {
		NO_LOCK, WRITE_LOCK, READ_LOCK, READ_LOCK };
	uid_t uid = g_slurm_auth_get_uid(msg->auth_cred, slurm_get_auth_info());
	uint16_t port;	/* dummy value */
	slurm_addr_t resp_addr;
	will_run_response_msg_t *resp = NULL;
	char *err_msg = NULL;

	START_TIMER;
	debug2("Processing RPC: REQUEST_JOB_WILL_RUN from uid=%d", uid);

	/* do RPC call */
	if (!_is_valid_will_run_user(job_desc_msg, uid)) {
		error_code = ESLURM_USER_ID_MISSING;
		error("Security violation, JOB_WILL_RUN RPC from uid=%d", uid);
	}
	if ((job_desc_msg->alloc_node == NULL)
	    ||  (job_desc_msg->alloc_node[0] == '\0')) {
		error_code = ESLURM_INVALID_NODE_NAME;
		error("REQUEST_JOB_WILL_RUN lacks alloc_node from uid=%d", uid);
	}

	if (error_code == SLURM_SUCCESS) {
		/* Locks are for job_submit plugin use */
		lock_slurmctld(job_read_lock);
		error_code = validate_job_create_req(job_desc_msg,uid,&err_msg);
		unlock_slurmctld(job_read_lock);
	}

	if (!slurm_get_peer_addr(msg->conn_fd, &resp_addr)) {
		job_desc_msg->resp_host = xmalloc(16);
		slurm_get_ip_str(&resp_addr, &port,
				 job_desc_msg->resp_host, 16);
		dump_job_desc(job_desc_msg);
		if (error_code == SLURM_SUCCESS) {
			lock_slurmctld(job_write_lock);
			if (job_desc_msg->job_id == NO_VAL) {
				error_code = job_allocate(job_desc_msg, false,
							  true, &resp,
							  true, uid, &job_ptr,
							  &err_msg,
							  msg->protocol_version);
			} else {	/* existing job test */
				error_code = job_start_data(job_desc_msg,
							    &resp);
			}
			unlock_slurmctld(job_write_lock);
			END_TIMER2("_slurm_rpc_job_will_run");
		}
	} else if (errno)
		error_code = errno;
	else
		error_code = SLURM_ERROR;

	/* return result */
	if (error_code) {
		debug2("_slurm_rpc_job_will_run: %s",
		       slurm_strerror(error_code));
		if (err_msg)
			slurm_send_rc_err_msg(msg, error_code, err_msg);
		else
			slurm_send_rc_msg(msg, error_code);
	} else if (resp) {
		slurm_msg_t response_msg;
		/* init response_msg structure */
		slurm_msg_t_init(&response_msg);
		response_msg.flags = msg->flags;
		response_msg.protocol_version = msg->protocol_version;
		response_msg.address = msg->address;
		response_msg.msg_type = RESPONSE_JOB_WILL_RUN;
		response_msg.data = resp;
		slurm_send_node_msg(msg->conn_fd, &response_msg);
		slurm_free_will_run_response_msg(resp);
		debug2("_slurm_rpc_job_will_run success %s", TIME_STR);
	} else {
		debug2("_slurm_rpc_job_will_run success %s", TIME_STR);
		if (job_desc_msg->job_id == NO_VAL)
			slurm_send_rc_msg(msg, SLURM_SUCCESS);
	}
	xfree(err_msg);
}

/* _slurm_rpc_node_registration - process RPC to determine if a node's
 *	actual configuration satisfies the configured specification */
static void _slurm_rpc_node_registration(slurm_msg_t * msg,
					 bool running_composite)
{
	/* init */
	DEF_TIMERS;
	int error_code = SLURM_SUCCESS;
	bool newly_up = false;
	slurm_node_registration_status_msg_t *node_reg_stat_msg =
		(slurm_node_registration_status_msg_t *) msg->data;
	/* Locks: Read config, write job, write node */
	slurmctld_lock_t job_write_lock = {
		READ_LOCK, WRITE_LOCK, WRITE_LOCK, NO_LOCK };
	uid_t uid = g_slurm_auth_get_uid(msg->auth_cred, slurm_get_auth_info());

	START_TIMER;
	debug2("Processing RPC: MESSAGE_NODE_REGISTRATION_STATUS from uid=%d",
	       uid);
	if (!validate_slurm_user(uid)) {
		error_code = ESLURM_USER_ID_MISSING;
		error("Security violation, NODE_REGISTER RPC from uid=%d", uid);
	}

	if (msg->protocol_version != SLURM_PROTOCOL_VERSION)
		info("Node %s appears to have a different version "
		     "of Slurm than ours.  Please update at your earliest "
		     "convenience.", node_reg_stat_msg->node_name);

	if (error_code == SLURM_SUCCESS) {
		/* do RPC call */
		if (!(slurmctld_conf.debug_flags & DEBUG_FLAG_NO_CONF_HASH) &&
		    (node_reg_stat_msg->hash_val != NO_VAL) &&
		    (node_reg_stat_msg->hash_val != slurm_get_hash_val())) {
			error("Node %s appears to have a different slurm.conf "
			      "than the slurmctld.  This could cause issues "
			      "with communication and functionality.  "
			      "Please review both files and make sure they "
			      "are the same.  If this is expected ignore, and "
			      "set DebugFlags=NO_CONF_HASH in your slurm.conf.",
			      node_reg_stat_msg->node_name);
		}
		if (!running_composite)
			lock_slurmctld(job_write_lock);
#ifdef HAVE_FRONT_END		/* Operates only on front-end */
		error_code = validate_nodes_via_front_end(node_reg_stat_msg,
							  msg->protocol_version,
							  &newly_up);
#else
		validate_jobs_on_node(node_reg_stat_msg);
		error_code = validate_node_specs(node_reg_stat_msg,
						 msg->protocol_version,
						 &newly_up);
#endif
		if (!running_composite)
			unlock_slurmctld(job_write_lock);
		END_TIMER2("_slurm_rpc_node_registration");
		if (newly_up) {
			queue_job_scheduler();
		}
	}

	/* return result */
	if (error_code) {
		error("_slurm_rpc_node_registration node=%s: %s",
		      node_reg_stat_msg->node_name,
		      slurm_strerror(error_code));
		slurm_send_rc_msg(msg, error_code);
	} else {
		debug2("_slurm_rpc_node_registration complete for %s %s",
		       node_reg_stat_msg->node_name, TIME_STR);
		slurm_send_rc_msg(msg, SLURM_SUCCESS);
	}
}

/* _slurm_rpc_job_alloc_info - process RPC to get details on existing job */
static void _slurm_rpc_job_alloc_info(slurm_msg_t * msg)
{
	int error_code = SLURM_SUCCESS;
	slurm_msg_t response_msg;
	struct job_record *job_ptr;
	DEF_TIMERS;
	job_alloc_info_msg_t *job_info_msg =
		(job_alloc_info_msg_t *) msg->data;
	job_alloc_info_response_msg_t job_info_resp_msg;
	/* Locks: Read config, job, read node */
	slurmctld_lock_t job_read_lock = {
		READ_LOCK, READ_LOCK, READ_LOCK, NO_LOCK };
	uid_t uid = g_slurm_auth_get_uid(msg->auth_cred, slurm_get_auth_info());

	START_TIMER;
	debug2("Processing RPC: REQUEST_JOB_ALLOCATION_INFO from uid=%d", uid);

	/* do RPC call */
	lock_slurmctld(job_read_lock);
	error_code = job_alloc_info(uid, job_info_msg->job_id, &job_ptr);
	END_TIMER2("_slurm_rpc_job_alloc_info");

	/* return result */
	if (error_code || (job_ptr == NULL) || (job_ptr->job_resrcs == NULL)) {
		unlock_slurmctld(job_read_lock);
		debug2("_slurm_rpc_job_alloc_info: JobId=%u, uid=%u: %s",
		       job_info_msg->job_id, uid,
		       slurm_strerror(error_code));
		slurm_send_rc_msg(msg, error_code);
	} else {
		info("_slurm_rpc_job_alloc_info JobId=%u NodeList=%s %s",
		     job_info_msg->job_id, job_ptr->nodes, TIME_STR);

		/* send job_ID  and node_name_ptr */
		job_info_resp_msg.num_cpu_groups = job_ptr->job_resrcs->
			cpu_array_cnt;
		job_info_resp_msg.cpu_count_reps =
			xmalloc(sizeof(uint32_t) *
				job_ptr->job_resrcs->cpu_array_cnt);
		memcpy(job_info_resp_msg.cpu_count_reps,
		       job_ptr->job_resrcs->cpu_array_reps,
		       (sizeof(uint32_t) * job_ptr->job_resrcs->cpu_array_cnt));
		job_info_resp_msg.cpus_per_node  =
			xmalloc(sizeof(uint16_t) *
				job_ptr->job_resrcs->cpu_array_cnt);
		memcpy(job_info_resp_msg.cpus_per_node,
		       job_ptr->job_resrcs->cpu_array_value,
		       (sizeof(uint16_t) * job_ptr->job_resrcs->cpu_array_cnt));
		job_info_resp_msg.error_code     = error_code;
		job_info_resp_msg.job_id         = job_info_msg->job_id;
		job_info_resp_msg.node_addr      =
			xmalloc(sizeof(slurm_addr_t) * job_ptr->node_cnt);
		memcpy(job_info_resp_msg.node_addr, job_ptr->node_addr,
		       (sizeof(slurm_addr_t) * job_ptr->node_cnt));
		job_info_resp_msg.node_cnt       = job_ptr->node_cnt;
		job_info_resp_msg.node_list      = xstrdup(job_ptr->nodes);
		job_info_resp_msg.select_jobinfo =
			select_g_select_jobinfo_copy(job_ptr->select_jobinfo);
		unlock_slurmctld(job_read_lock);

		slurm_msg_t_init(&response_msg);
		response_msg.flags = msg->flags;
		response_msg.protocol_version = msg->protocol_version;
		response_msg.msg_type    = RESPONSE_JOB_ALLOCATION_INFO;
		response_msg.data        = &job_info_resp_msg;

		slurm_send_node_msg(msg->conn_fd, &response_msg);
		select_g_select_jobinfo_free(job_info_resp_msg.select_jobinfo);
		xfree(job_info_resp_msg.cpu_count_reps);
		xfree(job_info_resp_msg.cpus_per_node);
		xfree(job_info_resp_msg.node_addr);
		xfree(job_info_resp_msg.node_list);
	}
}

/* _slurm_rpc_job_alloc_info_lite - process RPC to get minor details
   on existing job */
static void _slurm_rpc_job_alloc_info_lite(slurm_msg_t * msg)
{
	int error_code = SLURM_SUCCESS, i, j;
	slurm_msg_t response_msg;
	struct job_record *job_ptr;
	DEF_TIMERS;
	job_alloc_info_msg_t *job_info_msg =
		(job_alloc_info_msg_t *) msg->data;
	resource_allocation_response_msg_t job_info_resp_msg;
	/* Locks: Read config, job, read node */
	slurmctld_lock_t job_read_lock = {
		READ_LOCK, READ_LOCK, READ_LOCK, NO_LOCK };
	uid_t uid = g_slurm_auth_get_uid(msg->auth_cred, slurm_get_auth_info());

	START_TIMER;
	debug2("Processing RPC: REQUEST_JOB_ALLOCATION_INFO_LITE from uid=%d",
	       uid);

	/* do RPC call */
	lock_slurmctld(job_read_lock);
	error_code = job_alloc_info(uid, job_info_msg->job_id, &job_ptr);
	END_TIMER2("_slurm_rpc_job_alloc_info_lite");

	/* return result */
	if (error_code || (job_ptr == NULL) || (job_ptr->job_resrcs == NULL)) {
		unlock_slurmctld(job_read_lock);
		debug2("_slurm_rpc_job_alloc_info_lite: JobId=%u, uid=%u: %s",
		       job_info_msg->job_id, uid, slurm_strerror(error_code));
		slurm_send_rc_msg(msg, error_code);
	} else {
		debug("_slurm_rpc_job_alloc_info_lite JobId=%u NodeList=%s %s",
		      job_info_msg->job_id, job_ptr->nodes, TIME_STR);

		bzero(&job_info_resp_msg,
		      sizeof(resource_allocation_response_msg_t));

		/* send job_ID and node_name_ptr */
		if (bit_equal(job_ptr->node_bitmap,
			      job_ptr->job_resrcs->node_bitmap)) {
			job_info_resp_msg.num_cpu_groups = job_ptr->job_resrcs->
				cpu_array_cnt;
			job_info_resp_msg.cpu_count_reps =
				xmalloc(sizeof(uint32_t) *
					job_ptr->job_resrcs->
					cpu_array_cnt);
			memcpy(job_info_resp_msg.cpu_count_reps,
			       job_ptr->job_resrcs->cpu_array_reps,
			       (sizeof(uint32_t) *
				job_ptr->job_resrcs->cpu_array_cnt));
			job_info_resp_msg.cpus_per_node  =
				xmalloc(sizeof(uint16_t) *
					job_ptr->job_resrcs->
					cpu_array_cnt);
			memcpy(job_info_resp_msg.cpus_per_node,
			       job_ptr->job_resrcs->cpu_array_value,
			       (sizeof(uint16_t) *
				job_ptr->job_resrcs->cpu_array_cnt));
		} else {
			/* Job has changed size, rebuild CPU count info */
			job_info_resp_msg.num_cpu_groups = job_ptr->node_cnt;
			job_info_resp_msg.cpu_count_reps =
				xmalloc(sizeof(uint32_t) *
					job_ptr->node_cnt);
			job_info_resp_msg.cpus_per_node =
				xmalloc(sizeof(uint32_t) *
					job_ptr->node_cnt);
			for (i=0, j=-1; i<job_ptr->job_resrcs->nhosts; i++) {
				if (job_ptr->job_resrcs->cpus[i] == 0)
					continue;
				if ((j == -1) ||
				    (job_info_resp_msg.cpus_per_node[j] !=
				     job_ptr->job_resrcs->cpus[i])) {
					j++;
					job_info_resp_msg.cpus_per_node[j] =
						job_ptr->job_resrcs->cpus[i];
					job_info_resp_msg.cpu_count_reps[j] = 1;
				} else {
					job_info_resp_msg.cpu_count_reps[j]++;
				}
			}
			job_info_resp_msg.num_cpu_groups = j + 1;
		}
		job_info_resp_msg.account        = xstrdup(job_ptr->account);
		job_info_resp_msg.alias_list     = xstrdup(job_ptr->alias_list);
		job_info_resp_msg.error_code     = error_code;
		job_info_resp_msg.job_id         = job_info_msg->job_id;
		job_info_resp_msg.node_cnt       = job_ptr->node_cnt;
		job_info_resp_msg.node_list      = xstrdup(job_ptr->nodes);
		job_info_resp_msg.partition      = xstrdup(job_ptr->partition);
		if (job_ptr->qos_ptr) {
			slurmdb_qos_rec_t *qos;
			qos = (slurmdb_qos_rec_t *)job_ptr->qos_ptr;
			if (strcmp(qos->description, "Normal QOS default") == 0)
				job_info_resp_msg.qos = xstrdup("normal");
			else
				job_info_resp_msg.qos=xstrdup(qos->description);
		}
		job_info_resp_msg.resv_name      = xstrdup(job_ptr->resv_name);
		job_info_resp_msg.select_jobinfo =
			select_g_select_jobinfo_copy(job_ptr->select_jobinfo);
		if (job_ptr->details->env_cnt) {
			job_info_resp_msg.env_size = job_ptr->details->env_cnt;
			job_info_resp_msg.environment =
				xmalloc(sizeof(char *) *
				        job_info_resp_msg.env_size);
			for (i = 0; i < job_info_resp_msg.env_size; i++) {
				job_info_resp_msg.environment[i] =
					xstrdup(job_ptr->details->env_sup[i]);
			}
		}
		unlock_slurmctld(job_read_lock);

		slurm_msg_t_init(&response_msg);
		response_msg.flags = msg->flags;
		response_msg.protocol_version = msg->protocol_version;
		response_msg.msg_type    = RESPONSE_JOB_ALLOCATION_INFO_LITE;
		response_msg.data        = &job_info_resp_msg;

		slurm_send_node_msg(msg->conn_fd, &response_msg);

		slurm_free_resource_allocation_response_msg_members(
			&job_info_resp_msg);
	}
}

/* _slurm_rpc_job_sbcast_cred - process RPC to get details on existing job
 *	plus sbcast credential */
static void _slurm_rpc_job_sbcast_cred(slurm_msg_t * msg)
{
#ifdef HAVE_FRONT_END
	slurm_send_rc_msg(msg, ESLURM_NOT_SUPPORTED);
#else
	int error_code = SLURM_SUCCESS;
	slurm_msg_t response_msg;
	struct job_record *job_ptr = NULL;
	struct step_record *step_ptr;
	char *node_list = NULL;
	struct node_record *node_ptr;
	slurm_addr_t *node_addr = NULL;
	hostlist_t host_list = NULL;
	char *this_node_name;
	int node_inx = 0;
	uint32_t node_cnt;
	DEF_TIMERS;
	step_alloc_info_msg_t *job_info_msg =
		(step_alloc_info_msg_t *) msg->data;
	job_sbcast_cred_msg_t job_info_resp_msg;
	sbcast_cred_t *sbcast_cred;
	/* Locks: Read config, job, read node */
	slurmctld_lock_t job_read_lock = {
		READ_LOCK, READ_LOCK, READ_LOCK, NO_LOCK };
	uid_t uid = g_slurm_auth_get_uid(msg->auth_cred, slurm_get_auth_info());

	START_TIMER;
	debug2("Processing RPC: REQUEST_JOB_SBCAST_CRED from uid=%d", uid);

	/* do RPC call */
	lock_slurmctld(job_read_lock);
	error_code = job_alloc_info(uid, job_info_msg->job_id, &job_ptr);
	if (job_ptr && (job_info_msg->step_id != NO_VAL)) {
		step_ptr = find_step_record(job_ptr, job_info_msg->step_id);
		if (!step_ptr) {
			job_ptr = NULL;
			error_code = ESLURM_INVALID_JOB_ID;
		} else if (step_ptr->step_layout &&
			   (step_ptr->step_layout->node_cnt !=
			    job_ptr->node_cnt)) {
			node_cnt  = step_ptr->step_layout->node_cnt;
			node_list = step_ptr->step_layout->node_list;
			if ((host_list = hostlist_create(node_list)) == NULL) {
				fatal("hostlist_create error for %s: %m",
				      node_list);
				return;	/* Avoid CLANG false positive */
			}
			node_addr = xmalloc(sizeof(slurm_addr_t) * node_cnt);
			while ((this_node_name = hostlist_shift(host_list))) {
				if ((node_ptr = find_node_record(this_node_name))) {
					memcpy(&node_addr[node_inx++],
					       &node_ptr->slurm_addr,
					       sizeof(slurm_addr_t));
				} else {
					error("Invalid node %s in Step=%u.%u",
					      this_node_name, job_ptr->job_id,
					      step_ptr->step_id);
				}
				free(this_node_name);
			}
			hostlist_destroy(host_list);
		}
	}
	if (job_ptr && !node_addr) {
		node_addr = job_ptr->node_addr;
		node_cnt  = job_ptr->node_cnt;
		node_list = job_ptr->nodes;
		node_addr = xmalloc(sizeof(slurm_addr_t) * node_cnt);
		memcpy(node_addr, job_ptr->node_addr,
		       (sizeof(slurm_addr_t) * node_cnt));
	}
	END_TIMER2("_slurm_rpc_job_alloc_info");

	/* return result */
	if (error_code || (job_ptr == NULL)) {
		unlock_slurmctld(job_read_lock);
		debug2("_slurm_rpc_job_sbcast_cred: JobId=%u, uid=%u: %s",
		       job_info_msg->job_id, uid,
		       slurm_strerror(error_code));
		slurm_send_rc_msg(msg, error_code);
	} else if ((sbcast_cred =
		    create_sbcast_cred(slurmctld_config.cred_ctx,
				       job_ptr->job_id, node_list,
				       job_ptr->end_time)) == NULL){
		unlock_slurmctld(job_read_lock);
		error("_slurm_rpc_job_sbcast_cred JobId=%u cred create error",
		      job_info_msg->job_id);
		slurm_send_rc_msg(msg, SLURM_ERROR);
	} else {
		if (job_ptr && (job_info_msg->step_id != NO_VAL)) {
			info("_slurm_rpc_job_sbcast_cred Job=%u NodeList=%s %s",
			     job_info_msg->job_id, node_list, TIME_STR);
		} else {
			info("_slurm_rpc_job_sbcast_cred Step=%u.%u "
			     "NodeList=%s %s",
			     job_info_msg->job_id, job_info_msg->step_id,
			     node_list, TIME_STR);
		}

		job_info_resp_msg.job_id         = job_ptr->job_id;
		job_info_resp_msg.node_addr      = node_addr;
		job_info_resp_msg.node_cnt       = node_cnt;
		job_info_resp_msg.node_list      = xstrdup(node_list);
		job_info_resp_msg.sbcast_cred    = sbcast_cred;
		unlock_slurmctld(job_read_lock);

		slurm_msg_t_init(&response_msg);
		response_msg.flags = msg->flags;
		response_msg.protocol_version = msg->protocol_version;
		response_msg.msg_type    = RESPONSE_JOB_SBCAST_CRED;
		response_msg.data        = &job_info_resp_msg;

		slurm_send_node_msg(msg->conn_fd, &response_msg);
		/* job_info_resp_msg.node_addr is pointer,
		 * xfree(node_addr) is below */
		xfree(job_info_resp_msg.node_list);
		delete_sbcast_cred(sbcast_cred);
	}
	xfree(node_addr);
#endif
}

/* _slurm_rpc_ping - process ping RPC */
static void _slurm_rpc_ping(slurm_msg_t * msg)
{
	/* We could authenticate here, if desired */

	/* return result */
	slurm_send_rc_msg(msg, SLURM_SUCCESS);
}


/* _slurm_rpc_reconfigure_controller - process RPC to re-initialize
 *	slurmctld from configuration file
 * Anything you add to this function must be added to the
 * slurm_reconfigure function inside controller.c try
 * to keep these in sync.
 */
static void _slurm_rpc_reconfigure_controller(slurm_msg_t * msg)
{
	int error_code = SLURM_SUCCESS;
	static bool in_progress = false;
	DEF_TIMERS;
	/* Locks: Write configuration, job, node and partition */
	slurmctld_lock_t config_write_lock = {
		WRITE_LOCK, WRITE_LOCK, WRITE_LOCK, WRITE_LOCK };
	uid_t uid = g_slurm_auth_get_uid(msg->auth_cred, slurm_get_auth_info());

	START_TIMER;
	info("Processing RPC: REQUEST_RECONFIGURE from uid=%d", uid);
	if (!validate_super_user(uid)) {
		error("Security violation, RECONFIGURE RPC from uid=%d", uid);
		error_code = ESLURM_USER_ID_MISSING;
	}
	if (in_progress || slurmctld_config.shutdown_time)
		error_code = EINPROGRESS;

	/* do RPC call */
	if (error_code == SLURM_SUCCESS) {
		debug("sched: begin reconfiguration");
		lock_slurmctld(config_write_lock);
		in_progress = true;
		error_code = read_slurm_conf(1, true);
		if (error_code == SLURM_SUCCESS) {
			_update_cred_key();
			set_slurmctld_state_loc();
			msg_to_slurmd(REQUEST_RECONFIGURE);
		}
		in_progress = false;
		slurm_sched_g_partition_change();      /* notify sched plugin */
		unlock_slurmctld(config_write_lock);
		assoc_mgr_set_missing_uids();
		start_power_mgr(&slurmctld_config.thread_id_power);
		trigger_reconfig();
	}
	END_TIMER2("_slurm_rpc_reconfigure_controller");

	/* return result */
	if (error_code) {
		error("_slurm_rpc_reconfigure_controller: %s",
		      slurm_strerror(error_code));
		slurm_send_rc_msg(msg, error_code);
	} else {
		info("_slurm_rpc_reconfigure_controller: completed %s",
		     TIME_STR);
		slurm_send_rc_msg(msg, SLURM_SUCCESS);
		acct_storage_g_reconfig(acct_db_conn, 0);
		priority_g_reconfig(false);	/* notify priority plugin too */
		save_all_state();		/* has its own locks */
		queue_job_scheduler();
	}
}

/* _slurm_rpc_takeover - process takeover RPC */
static void _slurm_rpc_takeover(slurm_msg_t * msg)
{
	int error_code = SLURM_SUCCESS;
	uid_t uid = g_slurm_auth_get_uid(msg->auth_cred, slurm_get_auth_info());

	/* We could authenticate here, if desired */
	if (!validate_super_user(uid)) {
		error("Security violation, TAKEOVER RPC from uid=%d", uid);
		error_code = ESLURM_USER_ID_MISSING;
	} else {
		/* takeover is not possible in controller mode */
		/* return success */
		info("Performing RPC: REQUEST_TAKEOVER : "
		     "already in controller mode - skipping");
	}

	slurm_send_rc_msg(msg, error_code);

}

/* _slurm_rpc_shutdown_controller - process RPC to shutdown slurmctld */
static void _slurm_rpc_shutdown_controller(slurm_msg_t * msg)
{
	int error_code = SLURM_SUCCESS, i;
	uint16_t options = 0;
	shutdown_msg_t *shutdown_msg = (shutdown_msg_t *) msg->data;
	uid_t uid = g_slurm_auth_get_uid(msg->auth_cred, slurm_get_auth_info());
	/* Locks: Read node */
	slurmctld_lock_t node_read_lock = {
		NO_LOCK, NO_LOCK, READ_LOCK, NO_LOCK };

	if (!validate_super_user(uid)) {
		error("Security violation, SHUTDOWN RPC from uid=%d", uid);
		error_code = ESLURM_USER_ID_MISSING;
	}
	if (error_code);
	else if (msg->msg_type == REQUEST_CONTROL) {
		info("Performing RPC: REQUEST_CONTROL");
		/* resume backup mode */
		slurmctld_config.resume_backup = true;
	} else {
		info("Performing RPC: REQUEST_SHUTDOWN");
		options = shutdown_msg->options;
	}

	/* do RPC call */
	if (error_code)
		;
	else if (options == 1)
		info("performing immeditate shutdown without state save");
	else if (slurmctld_config.shutdown_time)
		debug2("shutdown RPC issued when already in progress");
	else {
		if ((msg->msg_type == REQUEST_SHUTDOWN) &&
		    (options == 0)) {
			/* This means (msg->msg_type != REQUEST_CONTROL) */
			lock_slurmctld(node_read_lock);
			msg_to_slurmd(REQUEST_SHUTDOWN);
			unlock_slurmctld(node_read_lock);
		}
		if (slurmctld_config.thread_id_sig)	/* signal clean-up */
			pthread_kill(slurmctld_config.thread_id_sig, SIGTERM);
		else {
			error("thread_id_sig undefined, hard shutdown");
			slurmctld_config.shutdown_time = time(NULL);
			/* send REQUEST_SHUTDOWN_IMMEDIATE RPC */
			slurmctld_shutdown();
		}
	}

	if (msg->msg_type == REQUEST_CONTROL) {
		/* Wait for workload to dry up before sending reply.
		 * One thread should remain, this one. */
		for (i = 1; i < (CONTROL_TIMEOUT * 10); i++) {
			if (slurmctld_config.server_thread_count <= 1)
				break;
			usleep(100000);
		}
		if (slurmctld_config.server_thread_count > 1)
			error("REQUEST_CONTROL reply with %d active threads",
			      slurmctld_config.server_thread_count);
		/* save_all_state();	performed by _slurmctld_background */
	}


	slurm_send_rc_msg(msg, error_code);
	if ((error_code == SLURM_SUCCESS) && (options == 1) &&
	    (slurmctld_config.thread_id_sig))
		pthread_kill(slurmctld_config.thread_id_sig, SIGABRT);
}

/* _slurm_rpc_shutdown_controller_immediate - process RPC to shutdown
 *	slurmctld */
static void _slurm_rpc_shutdown_controller_immediate(slurm_msg_t * msg)
{
	int error_code = SLURM_SUCCESS;
	uid_t uid = g_slurm_auth_get_uid(msg->auth_cred, slurm_get_auth_info());

	if (!validate_super_user(uid)) {
		error("Security violation, SHUTDOWN_IMMEDIATE RPC from uid=%d",
		      uid);
		error_code = ESLURM_USER_ID_MISSING;
	}

	/* do RPC call */
	/* No op: just used to knock loose accept RPC thread */
	if (error_code == SLURM_SUCCESS)
		debug("Performing RPC: REQUEST_SHUTDOWN_IMMEDIATE");
}

/* _slurm_rpc_step_complete - process step completion RPC to note the
 *      completion of a job step on at least some nodes.
 *	If the job step is complete, it may
 *	represent the termination of an entire job */
static void _slurm_rpc_step_complete(slurm_msg_t *msg, bool locked)
{
	static int active_rpc_cnt = 0;
	int error_code = SLURM_SUCCESS, rc, rem;
	uint32_t step_rc;
	DEF_TIMERS;
	step_complete_msg_t *req = (step_complete_msg_t *)msg->data;
	/* Locks: Write job, write node */
	slurmctld_lock_t job_write_lock = {
		NO_LOCK, WRITE_LOCK, WRITE_LOCK, NO_LOCK };
	uid_t uid = g_slurm_auth_get_uid(msg->auth_cred, slurm_get_auth_info());
	bool dump_job = false, dump_node = false;

	/* init */
	START_TIMER;
	if (slurmctld_conf.debug_flags & DEBUG_FLAG_STEPS)
		info("Processing RPC: REQUEST_STEP_COMPLETE for %u.%u "
		     "nodes %u-%u rc=%u uid=%d",
		     req->job_id, req->job_step_id, req->range_first,
		     req->range_last, req->step_rc, uid);

	if (!locked) {
		_throttle_start(&active_rpc_cnt);
		lock_slurmctld(job_write_lock);
	}

	rc = step_partial_comp(req, uid, &rem, &step_rc);

	if (rc || rem) {	/* some error or not totally done */
		/* Note: Error printed within step_partial_comp */
		if (!locked) {
			unlock_slurmctld(job_write_lock);
			_throttle_fini(&active_rpc_cnt);
		}
		slurm_send_rc_msg(msg, rc);
		if (!rc)	/* partition completion */
			schedule_job_save();	/* Has own locking */
		return;
	}

	if (req->job_step_id == SLURM_BATCH_SCRIPT) {
		/* FIXME: test for error, possibly cause batch job requeue */
		error_code = job_complete(req->job_id, uid, false,
					  false, step_rc);
		if (!locked) {
			unlock_slurmctld(job_write_lock);
			_throttle_fini(&active_rpc_cnt);
		}
		END_TIMER2("_slurm_rpc_step_complete");

		/* return result */
		if (error_code) {
			if (slurmctld_conf.debug_flags & DEBUG_FLAG_STEPS)
				info("%s JobId=%u: %s", __func__,
				     req->job_id, slurm_strerror(error_code));
			slurm_send_rc_msg(msg, error_code);
		} else {
			if (slurmctld_conf.debug_flags & DEBUG_FLAG_STEPS)
				info("sched: %s JobId=%u: %s", __func__,
				     req->job_id, TIME_STR);
			slurm_send_rc_msg(msg, SLURM_SUCCESS);
			dump_job = true;
		}
	} else {
		error_code = job_step_complete(req->job_id, req->job_step_id,
					       uid, false, step_rc);
		if (!locked) {
			unlock_slurmctld(job_write_lock);
			_throttle_fini(&active_rpc_cnt);
		}
		END_TIMER2("_slurm_rpc_step_complete");

		/* return result */
		if (error_code) {
			if (slurmctld_conf.debug_flags & DEBUG_FLAG_STEPS)
				info("%s 1 StepId=%u.%u %s", __func__,
				     req->job_id, req->job_step_id,
				     slurm_strerror(error_code));
			slurm_send_rc_msg(msg, error_code);
		} else {
			if (slurmctld_conf.debug_flags & DEBUG_FLAG_STEPS)
				info("sched: %s StepId=%u.%u %s", __func__,
				     req->job_id, req->job_step_id, TIME_STR);
			slurm_send_rc_msg(msg, SLURM_SUCCESS);
			dump_job = true;
		}
	}
	if (dump_job)
		(void) schedule_job_save();	/* Has own locking */
	if (dump_node)
		(void) schedule_node_save();	/* Has own locking */
}

/* _slurm_rpc_step_layout - return the step layout structure for
 *      a job step, if it currently exists
 */
static void _slurm_rpc_step_layout(slurm_msg_t *msg)
{
	int error_code = SLURM_SUCCESS;
	slurm_msg_t response_msg;
	DEF_TIMERS;
	job_step_id_msg_t *req = (job_step_id_msg_t *)msg->data;
	slurm_step_layout_t *step_layout = NULL;
	/* Locks: Read config job, write node */
	slurmctld_lock_t job_read_lock = {
		READ_LOCK, READ_LOCK, READ_LOCK, NO_LOCK };
	uid_t uid = g_slurm_auth_get_uid(msg->auth_cred, slurm_get_auth_info());
	struct job_record *job_ptr = NULL;
	struct step_record *step_ptr = NULL;

	START_TIMER;
	debug2("Processing RPC: REQUEST_STEP_LAYOUT, from uid=%d", uid);

	lock_slurmctld(job_read_lock);
	error_code = job_alloc_info(uid, req->job_id, &job_ptr);
	END_TIMER2("_slurm_rpc_step_layout");
	/* return result */
	if (error_code || (job_ptr == NULL)) {
		unlock_slurmctld(job_read_lock);
		if (error_code == ESLURM_ACCESS_DENIED) {
			error("Security vioation, REQUEST_STEP_LAYOUT for "
			      "JobId=%u from uid=%u", req->job_id, uid);
		} else {
			if (slurmctld_conf.debug_flags & DEBUG_FLAG_STEPS)
				info("%s: JobId=%u, uid=%u: %s", __func__,
				     req->job_id, uid,
				     slurm_strerror(error_code));
		}
		slurm_send_rc_msg(msg, error_code);
		return;
	}

	step_ptr = find_step_record(job_ptr, req->step_id);
	if (!step_ptr) {
		unlock_slurmctld(job_read_lock);
		if (slurmctld_conf.debug_flags & DEBUG_FLAG_STEPS)
			info("%s: JobId=%u.%u Not Found", __func__,
			     req->job_id, req->step_id);
		slurm_send_rc_msg(msg, ESLURM_INVALID_JOB_ID);
		return;
	}
	step_layout = slurm_step_layout_copy(step_ptr->step_layout);
#ifdef HAVE_FRONT_END
	if (job_ptr->batch_host)
		step_layout->front_end = xstrdup(job_ptr->batch_host);
#endif
	unlock_slurmctld(job_read_lock);

	slurm_msg_t_init(&response_msg);
	response_msg.flags = msg->flags;
	response_msg.protocol_version = msg->protocol_version;
	response_msg.msg_type    = RESPONSE_STEP_LAYOUT;
	response_msg.data        = step_layout;

	slurm_send_node_msg(msg->conn_fd, &response_msg);
	slurm_step_layout_destroy(step_layout);
}

/* _slurm_rpc_step_update - update a job step
 */
static void _slurm_rpc_step_update(slurm_msg_t *msg)
{
	DEF_TIMERS;
	step_update_request_msg_t *req =
		(step_update_request_msg_t *) msg->data;
	/* Locks: Write job */
	slurmctld_lock_t job_write_lock = {
		NO_LOCK, WRITE_LOCK, NO_LOCK, NO_LOCK };
	uid_t uid = g_slurm_auth_get_uid(msg->auth_cred, slurm_get_auth_info());
	int rc;

	START_TIMER;
	if (slurmctld_conf.debug_flags & DEBUG_FLAG_STEPS)
		info("Processing RPC: REQUEST_STEP_UPDATE, from uid=%d", uid);

	lock_slurmctld(job_write_lock);
	rc = update_step(req, uid);
	unlock_slurmctld(job_write_lock);
	END_TIMER2("_slurm_rpc_step_update");

	slurm_send_rc_msg(msg, rc);
}

/* _slurm_rpc_submit_batch_job - process RPC to submit a batch job */
static void _slurm_rpc_submit_batch_job(slurm_msg_t * msg)
{
	static int active_rpc_cnt = 0;
	int error_code = SLURM_SUCCESS;
	DEF_TIMERS;
	uint32_t step_id = 0;
	struct job_record *job_ptr = NULL;
	slurm_msg_t response_msg;
	submit_response_msg_t submit_msg;
	job_desc_msg_t *job_desc_msg = (job_desc_msg_t *) msg->data;
	/* Locks: Read config, read job, read node, read partition */
	slurmctld_lock_t job_read_lock = {
		READ_LOCK, READ_LOCK, READ_LOCK, READ_LOCK };
	/* Locks: Write job, read node, read partition */
	slurmctld_lock_t job_write_lock = {
		NO_LOCK, WRITE_LOCK, READ_LOCK, READ_LOCK };
	uid_t uid = g_slurm_auth_get_uid(msg->auth_cred, slurm_get_auth_info());
	char *err_msg = NULL;

	START_TIMER;
	debug2("Processing RPC: REQUEST_SUBMIT_BATCH_JOB from uid=%d", uid);

	slurm_msg_t_init(&response_msg);
	response_msg.flags = msg->flags;
	response_msg.protocol_version = msg->protocol_version;

	/* do RPC call */
	if ( (uid != job_desc_msg->user_id) && (!validate_super_user(uid)) ) {
		/* NOTE: Super root can submit a batch job for any user */
		error_code = ESLURM_USER_ID_MISSING;
		error("Security violation, SUBMIT_JOB from uid=%d", uid);
	}
	if ((job_desc_msg->alloc_node == NULL) ||
	    (job_desc_msg->alloc_node[0] == '\0')) {
		error_code = ESLURM_INVALID_NODE_NAME;
		error("REQUEST_SUBMIT_BATCH_JOB lacks alloc_node from uid=%d", uid);
	}

	if (error_code == SLURM_SUCCESS) {
		/* Locks are for job_submit plugin use */
		lock_slurmctld(job_read_lock);
		error_code = validate_job_create_req(job_desc_msg,uid,&err_msg);
		unlock_slurmctld(job_read_lock);
	}

	dump_job_desc(job_desc_msg);
	if (error_code == SLURM_SUCCESS) {
		_throttle_start(&active_rpc_cnt);
		lock_slurmctld(job_write_lock);
		START_TIMER;	/* Restart after we have locks */
		if (job_desc_msg->job_id != SLURM_BATCH_SCRIPT) {
			job_ptr = find_job_record(job_desc_msg->job_id);
			if (job_ptr && IS_JOB_FINISHED(job_ptr)) {
				if (IS_JOB_COMPLETING(job_ptr)) {
					info("Attempt to re-use active "
					     "job id %u", job_ptr->job_id);
					slurm_send_rc_msg(
						msg,
						ESLURM_DUPLICATE_JOB_ID);
					unlock_slurmctld(job_write_lock);
					_throttle_fini(&active_rpc_cnt);
					goto fini;
				}
				job_ptr = NULL;	/* OK to re-use job id */
			}
		} else
			job_ptr = NULL;

		if (job_ptr) {	/* Active job allocation */
#if defined HAVE_FRONT_END && !defined HAVE_BGQ	&& !defined HAVE_ALPS_CRAY
			/* Limited job step support */
			/* Non-super users not permitted to run job steps on
			 * front-end. A single slurmd can not handle a heavy
			 * load. */
			if (!validate_slurm_user(uid)) {
				info("Attempt to execute batch job step by "
				     "uid=%d", uid);
				slurm_send_rc_msg(msg, ESLURM_NO_STEPS);
				unlock_slurmctld(job_write_lock);
				_throttle_fini(&active_rpc_cnt);
				goto fini;
			}
#endif

			if (job_ptr->user_id != uid) {
				error("Security violation, uid=%d attempting "
				      "to execute a step within job %u owned "
				      "by user %u",
				      uid, job_ptr->job_id,
				      job_ptr->user_id);
				slurm_send_rc_msg(msg, ESLURM_USER_ID_MISSING);
				unlock_slurmctld(job_write_lock);
				_throttle_fini(&active_rpc_cnt);
				goto fini;
			}
			if (job_ptr->details &&
			    job_ptr->details->prolog_running) {
				slurm_send_rc_msg(msg, EAGAIN);
				unlock_slurmctld(job_write_lock);
				_throttle_fini(&active_rpc_cnt);
				goto fini;
			}

			error_code = _launch_batch_step(job_desc_msg, uid,
							&step_id,
							msg->protocol_version);
			unlock_slurmctld(job_write_lock);
			_throttle_fini(&active_rpc_cnt);
			END_TIMER2("_slurm_rpc_submit_batch_job");

			if (error_code != SLURM_SUCCESS) {
				info("_launch_batch_step: %s",
				     slurm_strerror(error_code));
				slurm_send_rc_msg(msg, error_code);
			} else {
				info("_launch_batch_step StepId=%u.%u %s",
				     job_desc_msg->job_id, step_id,
				     TIME_STR);
				submit_msg.job_id     = job_desc_msg->job_id;
				submit_msg.step_id    = step_id;
				submit_msg.error_code = error_code;
				response_msg.msg_type =
					RESPONSE_SUBMIT_BATCH_JOB;

				response_msg.data = &submit_msg;
				slurm_send_node_msg(msg->conn_fd,
						    &response_msg);
				schedule_job_save();
			}
			goto fini;
		}

		/* Create new job allocation */
		error_code = job_allocate(job_desc_msg,
					  job_desc_msg->immediate, false,
					  NULL, 0, uid, &job_ptr, &err_msg,
					  msg->protocol_version);
		unlock_slurmctld(job_write_lock);
		_throttle_fini(&active_rpc_cnt);
		END_TIMER2("_slurm_rpc_submit_batch_job");
		if (job_desc_msg->immediate && (error_code != SLURM_SUCCESS))
			error_code = ESLURM_CAN_NOT_START_IMMEDIATELY;
	}

	/* return result */
	if ((error_code != SLURM_SUCCESS) &&
	    (error_code != ESLURM_JOB_HELD) &&
	    (error_code != ESLURM_NODE_NOT_AVAIL) &&
	    (error_code != ESLURM_QOS_THRES) &&
	    (error_code != ESLURM_RESERVATION_NOT_USABLE) &&
	    (error_code != ESLURM_REQUESTED_PART_CONFIG_UNAVAILABLE) &&
	    (error_code != ESLURM_POWER_NOT_AVAIL) &&
	    (error_code != ESLURM_POWER_RESERVED)) {
		info("_slurm_rpc_submit_batch_job: %s",
		     slurm_strerror(error_code));
		if (err_msg)
			slurm_send_rc_err_msg(msg, error_code, err_msg);
		else
			slurm_send_rc_msg(msg, error_code);
	} else if (!job_ptr) {	/* Mostly to avoid CLANG error */
		fatal("job_allocate failed to allocate job, rc=%d",error_code);
	} else {
		info("_slurm_rpc_submit_batch_job JobId=%u %s",
		     job_ptr->job_id, TIME_STR);
		/* send job_ID */
		submit_msg.job_id     = job_ptr->job_id;
		submit_msg.step_id    = SLURM_BATCH_SCRIPT;
		submit_msg.error_code = error_code;
		response_msg.msg_type = RESPONSE_SUBMIT_BATCH_JOB;
		response_msg.data = &submit_msg;
		slurm_send_node_msg(msg->conn_fd, &response_msg);

		schedule_job_save();	/* Has own locks */
		schedule_node_save();	/* Has own locks */
		queue_job_scheduler();
	}

fini:	xfree(err_msg);
}

/* _slurm_rpc_update_job - process RPC to update the configuration of a
 * job (e.g. priority)
 */
static void _slurm_rpc_update_job(slurm_msg_t * msg)
{
	int error_code;
	DEF_TIMERS;
	job_desc_msg_t *job_desc_msg = (job_desc_msg_t *) msg->data;
	/* Locks: Write job, read node, read partition */
	slurmctld_lock_t job_write_lock = {
		NO_LOCK, WRITE_LOCK, READ_LOCK, READ_LOCK };
	uid_t uid = g_slurm_auth_get_uid(msg->auth_cred, slurm_get_auth_info());

	START_TIMER;
	debug2("Processing RPC: REQUEST_UPDATE_JOB from uid=%d", uid);

	/* do RPC call */
	dump_job_desc(job_desc_msg);
	/* Insure everything that may be written to database is lower case */
	xstrtolower(job_desc_msg->account);
	xstrtolower(job_desc_msg->wckey);
	lock_slurmctld(job_write_lock);
	if (job_desc_msg->job_id_str)
		error_code = update_job_str(msg, uid);
	else
		error_code = update_job(msg, uid);
	unlock_slurmctld(job_write_lock);
	END_TIMER2("_slurm_rpc_update_job");

	/* return result */
	if (error_code) {
		info("_slurm_rpc_update_job JobId=%s uid=%d: %s",
		     job_desc_msg->job_id_str, uid, slurm_strerror(error_code));
	} else {
		info("_slurm_rpc_update_job complete JobId=%s uid=%d %s",
		     job_desc_msg->job_id_str, uid, TIME_STR);
		/* Below functions provide their own locking */
		schedule_job_save();
		schedule_node_save();
		queue_job_scheduler();
	}
}

/*
 * slurm_drain_nodes - process a request to drain a list of nodes,
 *	no-op for nodes already drained or draining
 * node_list IN - list of nodes to drain
 * reason IN - reason to drain the nodes
 * reason_uid IN - who set the reason
 * RET SLURM_SUCCESS or error code
 * NOTE: This is utilzed by plugins and not via RPC and it sets its
 *	own locks.
 */
extern int slurm_drain_nodes(char *node_list, char *reason, uint32_t reason_uid)
{
	int error_code;
	DEF_TIMERS;
	/* Locks: Write  node */
	slurmctld_lock_t node_write_lock = {
		NO_LOCK, NO_LOCK, WRITE_LOCK, NO_LOCK };

	START_TIMER;
	lock_slurmctld(node_write_lock);
	error_code = drain_nodes(node_list, reason, reason_uid);
	unlock_slurmctld(node_write_lock);
	END_TIMER2("slurm_drain_nodes");

	return error_code;
}

/*
 * slurm_fail_job - terminate a job due to a launch failure
 *      no-op for jobs already terminated
 * job_id IN - slurm job id
 * IN job_state - desired job state (JOB_BOOT_FAIL, JOB_NODE_FAIL, etc.)
 * RET SLURM_SUCCESS or error code
 * NOTE: This is utilzed by plugins and not via RPC and it sets its
 *      own locks.
 */
extern int slurm_fail_job(uint32_t job_id, uint32_t job_state)
{
	int error_code;
	DEF_TIMERS;
	/* Locks: Write job and node */
	slurmctld_lock_t job_write_lock = {
		NO_LOCK, WRITE_LOCK, WRITE_LOCK, NO_LOCK };

	START_TIMER;
	lock_slurmctld(job_write_lock);
	error_code = job_fail(job_id, job_state);
	unlock_slurmctld(job_write_lock);
	END_TIMER2("slurm_fail_job");

	return error_code;
}

/*
 * _slurm_rpc_update_front_end - process RPC to update the configuration of a
 *	front_end node (e.g. UP/DOWN)
 */
static void _slurm_rpc_update_front_end(slurm_msg_t * msg)
{
	int error_code = SLURM_SUCCESS;
	DEF_TIMERS;
	update_front_end_msg_t *update_front_end_msg_ptr =
		(update_front_end_msg_t *) msg->data;
	/* Locks: write node */
	slurmctld_lock_t node_write_lock = {
		NO_LOCK, NO_LOCK, WRITE_LOCK, NO_LOCK };
	uid_t uid = g_slurm_auth_get_uid(msg->auth_cred, slurm_get_auth_info());

	START_TIMER;
	debug2("Processing RPC: REQUEST_UPDATE_FRONT_END from uid=%d", uid);
	if (!validate_super_user(uid)) {
		error_code = ESLURM_USER_ID_MISSING;
		error("Security violation, UPDATE_FRONT_END RPC from uid=%d",
		      uid);
	}

	if (error_code == SLURM_SUCCESS) {
		/* do RPC call */
		lock_slurmctld(node_write_lock);
		error_code = update_front_end(update_front_end_msg_ptr);
		unlock_slurmctld(node_write_lock);
		END_TIMER2("_slurm_rpc_update_front_end");
	}

	/* return result */
	if (error_code) {
		info("_slurm_rpc_update_front_end for %s: %s",
		     update_front_end_msg_ptr->name,
		     slurm_strerror(error_code));
		slurm_send_rc_msg(msg, error_code);
	} else {
		debug2("_slurm_rpc_update_front_end complete for %s %s",
		       update_front_end_msg_ptr->name, TIME_STR);
		slurm_send_rc_msg(msg, SLURM_SUCCESS);
	}
}

/*
 * _slurm_rpc_update_node - process RPC to update the configuration of a
 *	node (e.g. UP/DOWN)
 */
static void _slurm_rpc_update_node(slurm_msg_t * msg)
{
	int error_code = SLURM_SUCCESS;
	DEF_TIMERS;
	update_node_msg_t *update_node_msg_ptr =
		(update_node_msg_t *) msg->data;
	/* Locks: Write job and write node */
	slurmctld_lock_t node_write_lock = {
		NO_LOCK, WRITE_LOCK, WRITE_LOCK, NO_LOCK };
	uid_t uid = g_slurm_auth_get_uid(msg->auth_cred, slurm_get_auth_info());

	START_TIMER;
	debug2("Processing RPC: REQUEST_UPDATE_NODE from uid=%d", uid);
	if (!validate_super_user(uid)) {
		error_code = ESLURM_USER_ID_MISSING;
		error("Security violation, UPDATE_NODE RPC from uid=%d", uid);
	}

	if (error_code == SLURM_SUCCESS) {
		/* do RPC call */
		lock_slurmctld(node_write_lock);
		error_code = update_node(update_node_msg_ptr);
		unlock_slurmctld(node_write_lock);
		END_TIMER2("_slurm_rpc_update_node");
	}

	/* return result */
	if (error_code) {
		info("_slurm_rpc_update_node for %s: %s",
		     update_node_msg_ptr->node_names,
		     slurm_strerror(error_code));
		slurm_send_rc_msg(msg, error_code);
	} else {
		debug2("_slurm_rpc_update_node complete for %s %s",
		       update_node_msg_ptr->node_names, TIME_STR);
		slurm_send_rc_msg(msg, SLURM_SUCCESS);
	}

	/* Below functions provide their own locks */
	schedule_node_save();
	queue_job_scheduler();
	trigger_reconfig();
}

/*
 * _slurm_rpc_update_layout - process RPC to update the configuration of a
 *	layout (e.g. params of entities)
 */
static void _slurm_rpc_update_layout(slurm_msg_t * msg)
{
	int error_code = SLURM_SUCCESS;
	Buf buffer;
	DEF_TIMERS;
	update_layout_msg_t *msg_ptr = (update_layout_msg_t *) msg->data;
	int shrink_size;

	/* Locks: Write job and write node */
	uid_t uid = g_slurm_auth_get_uid(msg->auth_cred, slurm_get_auth_info());

	START_TIMER;
	debug2("Processing RPC: REQUEST_UPDATE_LAYOUT from uid=%d", uid);
	if (!validate_super_user(uid)) {
		error_code = ESLURM_USER_ID_MISSING;
		error("Security violation, UPDATE_LAYOUT RPC from uid=%d", uid);
	}

	if (error_code == SLURM_SUCCESS) {
		/* do RPC call */
		buffer = init_buf(BUF_SIZE);
		packstr(msg_ptr->arg, buffer);
		shrink_size = (int)get_buf_offset(buffer) - size_buf(buffer);
		set_buf_offset(buffer, 0);
		grow_buf(buffer, shrink_size);	/* Shrink actually */
		error_code = layouts_update_layout(msg_ptr->layout, buffer);
		free_buf(buffer);
		END_TIMER2("_slurm_rpc_update_node");
	}

	/* return result */
	if (error_code) {
		info("_slurm_rpc_update_layout for %s: %s",
		     msg_ptr->layout, slurm_strerror(error_code));
		slurm_send_rc_msg(msg, error_code);
	} else {
		debug2("_slurm_rpc_update_layout complete for %s %s",
		       msg_ptr->layout, TIME_STR);
		slurm_send_rc_msg(msg, SLURM_SUCCESS);
	}
}

/* _slurm_rpc_update_partition - process RPC to update the configuration
 *	of a partition (e.g. UP/DOWN) */
static void _slurm_rpc_update_partition(slurm_msg_t * msg)
{
	int error_code = SLURM_SUCCESS;
	DEF_TIMERS;
	update_part_msg_t *part_desc_ptr = (update_part_msg_t *) msg->data;
	/* Locks: Read config, write job, read node, write partition
	 * NOTE: job write lock due to gang scheduler support */
	slurmctld_lock_t part_write_lock = {
		READ_LOCK, WRITE_LOCK, READ_LOCK, WRITE_LOCK };
	uid_t uid = g_slurm_auth_get_uid(msg->auth_cred, slurm_get_auth_info());

	START_TIMER;
	debug2("Processing RPC: REQUEST_UPDATE_PARTITION from uid=%d", uid);
	if (!validate_super_user(uid)) {
		error_code = ESLURM_USER_ID_MISSING;
		error("Security violation, UPDATE_PARTITION RPC from uid=%d",
		      uid);
	}

	if (error_code == SLURM_SUCCESS) {
		/* do RPC call */
		if (msg->msg_type == REQUEST_CREATE_PARTITION) {
			lock_slurmctld(part_write_lock);
			error_code = update_part(part_desc_ptr, true);
			unlock_slurmctld(part_write_lock);
		} else {
			lock_slurmctld(part_write_lock);
			error_code = update_part(part_desc_ptr, false);
			unlock_slurmctld(part_write_lock);
		}
		END_TIMER2("_slurm_rpc_update_partition");
	}

	/* return result */
	if (error_code) {
		info("_slurm_rpc_update_partition partition=%s: %s",
		     part_desc_ptr->name, slurm_strerror(error_code));
		slurm_send_rc_msg(msg, error_code);
	} else {
		debug2("_slurm_rpc_update_partition complete for %s %s",
		       part_desc_ptr->name, TIME_STR);
		slurm_send_rc_msg(msg, SLURM_SUCCESS);

		schedule_part_save();		/* Has its locking */
		queue_job_scheduler();
	}
}

/* _slurm_rpc_update_powercap - process RPC to update the powercap */
static void _slurm_rpc_update_powercap(slurm_msg_t * msg)
{
	int error_code = SLURM_SUCCESS;
	DEF_TIMERS;
	bool valid_cap = false;
	uint32_t min, max, orig_cap;
	update_powercap_msg_t *ptr = (update_powercap_msg_t *) msg->data;

	/* Locks: write configuration, read node */
	slurmctld_lock_t config_write_lock = {
		WRITE_LOCK, NO_LOCK, READ_LOCK, NO_LOCK };
	uid_t uid = g_slurm_auth_get_uid(msg->auth_cred, slurm_get_auth_info());

	START_TIMER;
	debug2("Processing RPC: REQUEST_UPDATE_POWERCAP from uid=%d", uid);
	if (!validate_super_user(uid)) {
		error_code = ESLURM_USER_ID_MISSING;
		error("Security violation, UPDATE_POWERCAP RPC from uid=%d",
		      uid);
	}

	if (error_code == SLURM_SUCCESS) {
		/* do RPC call */
		lock_slurmctld(config_write_lock);
		if (ptr->power_cap == 0 ||
		    ptr->power_cap == INFINITE) {
			valid_cap = true;
		} else if (!power_layout_ready()) {
			/* Not using layouts/power framework */
			valid_cap = true;
		} else {
			/* we need to set a cap if 
			 * the current value is 0 in order to
			 * enable the capping system and get 
			 * the min and max values */
			orig_cap = powercap_get_cluster_current_cap();
			powercap_set_cluster_cap(INFINITE);
			min = powercap_get_cluster_min_watts();
			max = powercap_get_cluster_max_watts();
			if (min <= ptr->power_cap && max >= ptr->power_cap)
				valid_cap = true;
			else
				powercap_set_cluster_cap(orig_cap);
		}
		if (valid_cap)
			powercap_set_cluster_cap(ptr->power_cap);
		else
			error_code = ESLURM_INVALID_POWERCAP;
		unlock_slurmctld(config_write_lock);
		END_TIMER2("_slurm_rpc_update_powercap");
	}

	/* return result */
	if (error_code) {
		info("_slurm_rpc_update_powercap: %s",
		     slurm_strerror(error_code));
		slurm_send_rc_msg(msg, error_code);
	} else {
		debug2("_slurm_rpc_update_powercap complete %s", TIME_STR);
		slurm_send_rc_msg(msg, SLURM_SUCCESS);

		/* NOTE: These functions provide their own locks */
		schedule(0);
		save_all_state();
	}
}

/* _slurm_rpc_delete_partition - process RPC to delete a partition */
static void _slurm_rpc_delete_partition(slurm_msg_t * msg)
{
	/* init */
	int error_code = SLURM_SUCCESS;
	DEF_TIMERS;
	delete_part_msg_t *part_desc_ptr = (delete_part_msg_t *) msg->data;
	/* Locks: write job, read node, write partition */
	slurmctld_lock_t part_write_lock = {
		NO_LOCK, WRITE_LOCK, READ_LOCK, WRITE_LOCK };
	uid_t uid = g_slurm_auth_get_uid(msg->auth_cred, slurm_get_auth_info());

	START_TIMER;
	debug2("Processing RPC: REQUEST_DELETE_PARTITION from uid=%d", uid);
	if (!validate_super_user(uid)) {
		error_code = ESLURM_USER_ID_MISSING;
		error("Security violation, DELETE_PARTITION RPC from uid=%d",
		      uid);
	}

	if (error_code == SLURM_SUCCESS) {
		/* do RPC call */
		lock_slurmctld(part_write_lock);
		error_code = delete_partition(part_desc_ptr);
		unlock_slurmctld(part_write_lock);
		END_TIMER2("_slurm_rpc_delete_partition");
	}

	/* return result */
	if (error_code) {
		info("_slurm_rpc_delete_partition partition=%s: %s",
		     part_desc_ptr->name, slurm_strerror(error_code));
		slurm_send_rc_msg(msg, error_code);
	} else {
		info("_slurm_rpc_delete_partition complete for %s %s",
		     part_desc_ptr->name, TIME_STR);
		slurm_send_rc_msg(msg, SLURM_SUCCESS);

		save_all_state();	/* Has own locking */
		queue_job_scheduler();
	}
}

/* _slurm_rpc_resv_create - process RPC to create a reservation */
static void _slurm_rpc_resv_create(slurm_msg_t * msg)
{
	int error_code = SLURM_SUCCESS;
	DEF_TIMERS;
	resv_desc_msg_t *resv_desc_ptr = (resv_desc_msg_t *)
		msg->data;
	/* Locks: write node, read partition */
	slurmctld_lock_t node_write_lock = {
		NO_LOCK, NO_LOCK, WRITE_LOCK, READ_LOCK };
	uid_t uid = g_slurm_auth_get_uid(msg->auth_cred, slurm_get_auth_info());

	START_TIMER;
	debug2("Processing RPC: REQUEST_CREATE_RESERVATION from uid=%d", uid);
	if (!validate_operator(uid)) {
		error_code = ESLURM_USER_ID_MISSING;
		error("Security violation, CREATE_RESERVATION RPC from uid=%d",
		      uid);
	}

	if (error_code == SLURM_SUCCESS) {
		/* do RPC call */
		lock_slurmctld(node_write_lock);
		error_code = create_resv(resv_desc_ptr);
		unlock_slurmctld(node_write_lock);
		END_TIMER2("_slurm_rpc_resv_create");
	}

	/* return result */
	if (error_code) {
		if (resv_desc_ptr->name) {
			info("_slurm_rpc_resv_create reservation=%s: %s",
			     resv_desc_ptr->name, slurm_strerror(error_code));
		} else {
			info("_slurm_rpc_resv_create: %s",
			     slurm_strerror(error_code));
		}
		slurm_send_rc_msg(msg, error_code);
	} else {
		slurm_msg_t response_msg;
		reservation_name_msg_t resv_resp_msg;

		debug2("_slurm_rpc_resv_create complete for %s %s",
		       resv_desc_ptr->name, TIME_STR);
		/* send reservation name */
		slurm_msg_t_init(&response_msg);
		response_msg.flags = msg->flags;
		response_msg.protocol_version = msg->protocol_version;
		resv_resp_msg.name    = resv_desc_ptr->name;
		response_msg.msg_type = RESPONSE_CREATE_RESERVATION;
		response_msg.data     = &resv_resp_msg;
		slurm_send_node_msg(msg->conn_fd, &response_msg);

		queue_job_scheduler();
	}
}

/* _slurm_rpc_resv_update - process RPC to update a reservation */
static void _slurm_rpc_resv_update(slurm_msg_t * msg)
{
	int error_code = SLURM_SUCCESS;
	DEF_TIMERS;
	resv_desc_msg_t *resv_desc_ptr = (resv_desc_msg_t *)
		msg->data;
	/* Locks: write node, read partition */
	slurmctld_lock_t node_write_lock = {
		NO_LOCK, NO_LOCK, WRITE_LOCK, READ_LOCK };
	uid_t uid = g_slurm_auth_get_uid(msg->auth_cred, slurm_get_auth_info());

	START_TIMER;
	debug2("Processing RPC: REQUEST_UPDATE_RESERVATION from uid=%d", uid);
	if (!validate_operator(uid)) {
		error_code = ESLURM_USER_ID_MISSING;
		error("Security violation, UPDATE_RESERVATION RPC from uid=%d",
		      uid);
	}

	if (error_code == SLURM_SUCCESS) {
		/* do RPC call */
		lock_slurmctld(node_write_lock);
		error_code = update_resv(resv_desc_ptr);
		unlock_slurmctld(node_write_lock);
		END_TIMER2("_slurm_rpc_resv_update");
	}

	/* return result */
	if (error_code) {
		info("_slurm_rpc_resv_update reservation=%s: %s",
		     resv_desc_ptr->name, slurm_strerror(error_code));
		slurm_send_rc_msg(msg, error_code);
	} else {
		debug2("_slurm_rpc_resv_update complete for %s %s",
		       resv_desc_ptr->name, TIME_STR);
		slurm_send_rc_msg(msg, SLURM_SUCCESS);

		queue_job_scheduler();
	}
}

/* _slurm_rpc_resv_delete - process RPC to delete a reservation */
static void _slurm_rpc_resv_delete(slurm_msg_t * msg)
{
	/* init */
	int error_code = SLURM_SUCCESS;
	DEF_TIMERS;
	reservation_name_msg_t *resv_desc_ptr = (reservation_name_msg_t *)
		msg->data;
	/* Locks: read job, write node */
	slurmctld_lock_t node_write_lock = {
		NO_LOCK, READ_LOCK, WRITE_LOCK, NO_LOCK };
	uid_t uid = g_slurm_auth_get_uid(msg->auth_cred, slurm_get_auth_info());

	START_TIMER;
	debug2("Processing RPC: REQUEST_DELETE_RESERVATION from uid=%d", uid);
	if (!validate_operator(uid)) {
		error_code = ESLURM_USER_ID_MISSING;
		error("Security violation, DELETE_RESERVATION RPC from uid=%d",
		      uid);
	} else if (!resv_desc_ptr->name) {
		error_code = ESLURM_INVALID_PARTITION_NAME;
		error("Invalid DELETE_RESERVATION RPC from uid=%d, name is null",
		      uid);
	}

	if (error_code == SLURM_SUCCESS) {
		/* do RPC call */
		lock_slurmctld(node_write_lock);
		error_code = delete_resv(resv_desc_ptr);
		unlock_slurmctld(node_write_lock);
		END_TIMER2("_slurm_rpc_resv_delete");
	}

	/* return result */
	if (error_code) {
		info("_slurm_rpc_delete_reservation partition=%s: %s",
		     resv_desc_ptr->name, slurm_strerror(error_code));
		slurm_send_rc_msg(msg, error_code);
	} else {
		info("_slurm_rpc_delete_reservation complete for %s %s",
		     resv_desc_ptr->name, TIME_STR);
		slurm_send_rc_msg(msg, SLURM_SUCCESS);

		queue_job_scheduler();
	}
}

/* _slurm_rpc_resv_show - process RPC to dump reservation info */
static void _slurm_rpc_resv_show(slurm_msg_t * msg)
{
	resv_info_request_msg_t *resv_req_msg = (resv_info_request_msg_t *)
		msg->data;
	DEF_TIMERS;
	/* Locks: read node */
	slurmctld_lock_t node_read_lock = {
		NO_LOCK, NO_LOCK, READ_LOCK, NO_LOCK };
	uid_t uid = g_slurm_auth_get_uid(msg->auth_cred, slurm_get_auth_info());
	slurm_msg_t response_msg;
	char *dump;
	int dump_size;

	START_TIMER;
	debug2("Processing RPC: REQUEST_RESERVATION_INFO from uid=%d", uid);
	if ((resv_req_msg->last_update - 1) >= last_resv_update) {
		debug2("_slurm_rpc_resv_show, no change");
		slurm_send_rc_msg(msg, SLURM_NO_CHANGE_IN_DATA);
	} else {
		lock_slurmctld(node_read_lock);
		show_resv(&dump, &dump_size, uid, msg->protocol_version);
		unlock_slurmctld(node_read_lock);
		END_TIMER2("_slurm_rpc_resv_show");

		/* init response_msg structure */
		slurm_msg_t_init(&response_msg);
		response_msg.flags = msg->flags;
		response_msg.protocol_version = msg->protocol_version;
		response_msg.address = msg->address;
		response_msg.msg_type = RESPONSE_RESERVATION_INFO;
		response_msg.data = dump;
		response_msg.data_size = dump_size;

		/* send message */
		slurm_send_node_msg(msg->conn_fd, &response_msg);
		xfree(dump);
	}
}

/* _slurm_rpc_layout_show - process RPC to dump layout info */
static void _slurm_rpc_layout_show(slurm_msg_t * msg)
{
	layout_info_request_msg_t *layout_req_msg = (layout_info_request_msg_t *)
		msg->data;
	DEF_TIMERS;
	slurm_msg_t response_msg;
	char *dump;
	int dump_size;
	static int high_buffer_size = (1024 * 1024);
	Buf buffer = init_buf(high_buffer_size);

	START_TIMER;
	debug2("Processing RPC: REQUEST_LAYOUT_INFO");
	if (layout_req_msg->layout_type == NULL) {
		dump = slurm_get_layouts();
		pack32((uint32_t) 2, buffer);	/* 1 record + trailing \n */
		packstr(dump, buffer);
		packstr("\n", buffer); /* to be consistent with
					* layouts internal prints */
		xfree(dump);
	} else {
		if ( layouts_pack_layout(layout_req_msg->layout_type,
					 layout_req_msg->entities,
					 layout_req_msg->type,
					 layout_req_msg->no_relation,
					 buffer) != SLURM_SUCCESS) {
			debug2("%s: unable to get layout[%s]",
			       __func__, layout_req_msg->layout_type);
			slurm_send_rc_msg(msg, SLURM_NO_CHANGE_IN_DATA);
			free_buf(buffer);
			return;
		}
	}

	dump_size = get_buf_offset(buffer);
	high_buffer_size = MAX(high_buffer_size, dump_size);
	dump = xfer_buf_data(buffer);
	END_TIMER2("_slurm_rpc_resv_show");

	/* init response_msg structure */
	slurm_msg_t_init(&response_msg);
	response_msg.flags = msg->flags;
	response_msg.protocol_version = msg->protocol_version;
	response_msg.address = msg->address;
	response_msg.msg_type = RESPONSE_LAYOUT_INFO;
	response_msg.data = dump;
	response_msg.data_size = dump_size;

	/* send message */
	slurm_send_node_msg(msg->conn_fd, &response_msg);
	xfree(dump);
}

/* _slurm_rpc_update_block - process RPC to update the configuration
 *	of a block (e.g. FREE/ERROR/DELETE) */
static void _slurm_rpc_update_block(slurm_msg_t * msg)
{
	int error_code = SLURM_SUCCESS;
	DEF_TIMERS;
	update_block_msg_t *block_desc_ptr = (update_block_msg_t *) msg->data;
	uid_t uid = g_slurm_auth_get_uid(msg->auth_cred, slurm_get_auth_info());
	char *name = NULL;
	START_TIMER;

	debug2("Processing RPC: REQUEST_UPDATE_BLOCK from uid=%d", uid);
	if (!validate_super_user(uid)) {
		error_code = ESLURM_USER_ID_MISSING;
		error("Security violation, UPDATE_BLOCK RPC from uid=%d", uid);
		if (block_desc_ptr->bg_block_id) {
			name = block_desc_ptr->bg_block_id;
		} else if (block_desc_ptr->mp_str) {
			name = block_desc_ptr->mp_str;
		}
	}

	if (error_code == SLURM_SUCCESS) {
		/* do RPC call */
		if (block_desc_ptr->bg_block_id) {
			error_code = select_g_update_block(block_desc_ptr);
			END_TIMER2("_slurm_rpc_update_block");
			name = block_desc_ptr->bg_block_id;
		} else if (block_desc_ptr->mp_str) {
			error_code = select_g_update_sub_node(block_desc_ptr);
			END_TIMER2("_slurm_rpc_update_subbp");
			name = block_desc_ptr->mp_str;
		} else {
			error("Unknown update for blocks");
			error_code = SLURM_ERROR;
			END_TIMER2("_slurm_rpc_update_block");
		}
	}

	/* return result */
	if (error_code) {
		info("_slurm_rpc_update_block %s: %s",
		     name,
		     slurm_strerror(error_code));
		slurm_send_rc_msg(msg, error_code);
	} else {
		debug2("_slurm_rpc_update_block complete for %s %s",
		       name, TIME_STR);
		slurm_send_rc_msg(msg, SLURM_SUCCESS);
	}
}

/* determine of nodes are ready for the job */
static void _slurm_rpc_job_ready(slurm_msg_t * msg)
{
	int error_code, result;
	job_id_msg_t *id_msg = (job_id_msg_t *) msg->data;
	DEF_TIMERS;
	/* Locks: read job */
	slurmctld_lock_t job_read_lock = {
		NO_LOCK, READ_LOCK, NO_LOCK, NO_LOCK };
	slurm_msg_t response_msg;
	return_code_msg_t rc_msg;

	START_TIMER;
	lock_slurmctld(job_read_lock);
	error_code = job_node_ready(id_msg->job_id, &result);
	unlock_slurmctld(job_read_lock);
	END_TIMER2("_slurm_rpc_job_ready");

	if (error_code) {
		debug2("_slurm_rpc_job_ready: %s",
		       slurm_strerror(error_code));
		slurm_send_rc_msg(msg, error_code);
	} else {
		debug2("_slurm_rpc_job_ready(%u)=%d %s", id_msg->job_id,
		       result, TIME_STR);
		slurm_msg_t_init(&response_msg);
		response_msg.flags = msg->flags;
		response_msg.protocol_version = msg->protocol_version;
		response_msg.address = msg->address;
		rc_msg.return_code = result;
		response_msg.data = &rc_msg;
		if(_is_prolog_finished(id_msg->job_id)) {
			response_msg.msg_type = RESPONSE_JOB_READY;
		} else {
			response_msg.msg_type = RESPONSE_PROLOG_EXECUTING;
		}
		slurm_send_node_msg(msg->conn_fd, &response_msg);
	}
}

/* Check if prolog has already finished */
static int _is_prolog_finished(uint32_t job_id) {
	int is_running = 0;
	struct job_record  *job_ptr;

	slurmctld_lock_t job_read_lock = {
		NO_LOCK, READ_LOCK, NO_LOCK, NO_LOCK };
	lock_slurmctld(job_read_lock);
	job_ptr = find_job_record(job_id);
	if (job_ptr) {
		is_running = (job_ptr->state_reason != WAIT_PROLOG);
	}
	unlock_slurmctld(job_read_lock);
	return is_running;
}

/* get node select info plugin */
static void  _slurm_rpc_block_info(slurm_msg_t * msg)
{
	int error_code = SLURM_SUCCESS;
	Buf buffer = NULL;
	block_info_request_msg_t *sel_req_msg =
		(block_info_request_msg_t *) msg->data;
	slurm_msg_t response_msg;
	/* Locks: read config */
	slurmctld_lock_t config_read_lock = {
		READ_LOCK, NO_LOCK, NO_LOCK, NO_LOCK };
	DEF_TIMERS;
	uid_t uid = g_slurm_auth_get_uid(msg->auth_cred, slurm_get_auth_info());

	START_TIMER;
	debug2("Processing RPC: REQUEST_BLOCK_INFO from uid=%d", uid);
	lock_slurmctld(config_read_lock);
	if ((slurmctld_conf.private_data & PRIVATE_DATA_NODES) &&
	    !validate_operator(uid)) {
		error_code = ESLURM_ACCESS_DENIED;
		error("Security violation, REQUEST_BLOCK_INFO RPC from uid=%d",
		      uid);
	}
	unlock_slurmctld(config_read_lock);
	if (error_code == SLURM_SUCCESS) {
		error_code = select_g_pack_select_info(
			sel_req_msg->last_update, sel_req_msg->show_flags,
			&buffer, msg->protocol_version);
	}
	END_TIMER2("_slurm_rpc_block_info");

	if (error_code) {
		debug3("_slurm_rpc_block_info: %s",
		       slurm_strerror(error_code));
		slurm_send_rc_msg(msg, error_code);
	} else {
		/* init response_msg structure */
		slurm_msg_t_init(&response_msg);
		response_msg.flags = msg->flags;
		response_msg.protocol_version = msg->protocol_version;
		response_msg.address = msg->address;
		response_msg.msg_type = RESPONSE_BLOCK_INFO;
		response_msg.data = get_buf_data(buffer);
		response_msg.data_size = get_buf_offset(buffer);
		/* send message */
		slurm_send_node_msg(msg->conn_fd, &response_msg);

		if (buffer)
			free_buf(buffer);
	}
}

/* get node select info plugin */
static void  _slurm_rpc_burst_buffer_info(slurm_msg_t * msg)
{
	uid_t uid = g_slurm_auth_get_uid(msg->auth_cred, slurm_get_auth_info());
	void *resp_buffer = NULL;
	int resp_buffer_size = 0;
	int error_code = SLURM_SUCCESS;
	Buf buffer;
	DEF_TIMERS;

	START_TIMER;
	debug2("Processing RPC: REQUEST_BURST_BUFFER_INFO from uid=%d", uid);

	buffer = init_buf(BUF_SIZE);
	if (validate_super_user(uid))
		uid = 0;
	error_code = bb_g_state_pack(uid, buffer, msg->protocol_version);
	END_TIMER2(__func__);

	if (error_code) {
		debug("_slurm_rpc_burst_buffer_info: %s",
		       slurm_strerror(error_code));
		slurm_send_rc_msg(msg, error_code);
	} else {
		slurm_msg_t response_msg;

		resp_buffer_size = get_buf_offset(buffer);
		resp_buffer = xfer_buf_data(buffer);
		slurm_msg_t_init(&response_msg);
		response_msg.flags = msg->flags;
		response_msg.protocol_version = msg->protocol_version;
		response_msg.address = msg->address;
		response_msg.msg_type = RESPONSE_BURST_BUFFER_INFO;
		response_msg.data = resp_buffer;
		response_msg.data_size = resp_buffer_size;
		slurm_send_node_msg(msg->conn_fd, &response_msg);
		xfree(resp_buffer);
	}
}

/* Reset the job credential key based upon configuration parameters.
 * NOTE: READ lock_slurmctld config before entry */
static void _update_cred_key(void)
{
	slurm_cred_ctx_key_update(slurmctld_config.cred_ctx,
				  slurmctld_conf.job_credential_private_key);
}

inline static void _slurm_rpc_suspend(slurm_msg_t * msg)
{
	int error_code = SLURM_SUCCESS;
	DEF_TIMERS;
	suspend_msg_t *sus_ptr = (suspend_msg_t *) msg->data;
	/* Locks: write job and node */
	slurmctld_lock_t job_write_lock = {
		NO_LOCK, WRITE_LOCK, WRITE_LOCK, NO_LOCK };
	uid_t uid = g_slurm_auth_get_uid(msg->auth_cred, slurm_get_auth_info());
	char *op;

	START_TIMER;
	switch (sus_ptr->op) {
	case SUSPEND_JOB:
		op = "suspend";
		break;
	case RESUME_JOB:
		op = "resume";
		break;
	default:
		op = "unknown";
	}
	info("Processing RPC: REQUEST_SUSPEND(%s) from uid=%u",
	     op, (unsigned int) uid);

	lock_slurmctld(job_write_lock);
	if (sus_ptr->job_id_str) {
		error_code = job_suspend2(sus_ptr, uid, msg->conn_fd, true,
					  msg->protocol_version);
	} else {
		error_code = job_suspend(sus_ptr, uid, msg->conn_fd, true,
					 msg->protocol_version);
	}
	unlock_slurmctld(job_write_lock);
	END_TIMER2("_slurm_rpc_suspend");

	if (!sus_ptr->job_id_str)
		xstrfmtcat(sus_ptr->job_id_str, "%u", sus_ptr->job_id);

	if (error_code) {
		info("_slurm_rpc_suspend(%s) for %s %s", op,
		     sus_ptr->job_id_str, slurm_strerror(error_code));
	} else {
		info("_slurm_rpc_suspend(%s) for %s %s", op,
		     sus_ptr->job_id_str, TIME_STR);

		schedule_job_save();	/* Has own locking */
		if (sus_ptr->op == SUSPEND_JOB)
			queue_job_scheduler();
	}
}

inline static void _slurm_rpc_requeue(slurm_msg_t * msg)
{
	int error_code = SLURM_SUCCESS;
	DEF_TIMERS;
	requeue_msg_t *req_ptr = (requeue_msg_t *)msg->data;
	/* Locks: write job and node */
	slurmctld_lock_t job_write_lock = {
		NO_LOCK, WRITE_LOCK, WRITE_LOCK, NO_LOCK };
	uid_t uid = g_slurm_auth_get_uid(msg->auth_cred, slurm_get_auth_info());

	START_TIMER;

	info("%s: Processing RPC: REQUEST_JOB_REQUEUE from uid=%d", __func__,
	     uid);

	lock_slurmctld(job_write_lock);
	if (req_ptr->job_id_str) {
		error_code = job_requeue2(uid, req_ptr, msg->conn_fd,
					  msg->protocol_version, false);
	} else {
		error_code = job_requeue(uid, req_ptr->job_id, msg->conn_fd,
					 msg->protocol_version, false,
					 req_ptr->state);
	}
	unlock_slurmctld(job_write_lock);
	END_TIMER2("_slurm_rpc_requeue");

	if (error_code) {
		if (!req_ptr->job_id_str)
			xstrfmtcat(req_ptr->job_id_str, "%u", req_ptr->job_id);

		info("%s: %s: %s", __func__, req_ptr->job_id_str,
		     slurm_strerror(error_code));
	}

	/* Functions below provide their own locking
	 */
	schedule_job_save();
}

/* Assorted checkpoint operations */
inline static void  _slurm_rpc_checkpoint(slurm_msg_t * msg)
{
	int error_code = SLURM_SUCCESS;
	DEF_TIMERS;
	checkpoint_msg_t *ckpt_ptr = (checkpoint_msg_t *) msg->data;
	/* Locks: write job lock, read node lock */
	slurmctld_lock_t job_write_lock = {
		NO_LOCK, WRITE_LOCK, READ_LOCK, NO_LOCK };
	uid_t uid = g_slurm_auth_get_uid(msg->auth_cred, slurm_get_auth_info());
	char *op;

	START_TIMER;
	switch (ckpt_ptr->op) {
	case CHECK_ABLE:
		op = "able";
		break;
	case CHECK_CREATE:
		op = "create";
		break;
	case CHECK_DISABLE:
		op = "disable";
		break;
	case CHECK_ENABLE:
		op = "enable";
		break;
	case CHECK_ERROR:
		op = "error";
		break;
	case CHECK_REQUEUE:
		op = "requeue";
		break;
	case CHECK_RESTART:
		op = "restart";
		break;
	case CHECK_VACATE:
		op = "vacate";
		break;
	default:
		op = "unknown";
	}
	debug2("Processing RPC: REQUEST_CHECKPOINT(%s) from uid=%u",
	       op, (unsigned int) uid);

	/* do RPC call and send reply */
	lock_slurmctld(job_write_lock);
	if (ckpt_ptr->op == CHECK_RESTART) {
		error_code = job_restart(ckpt_ptr, uid, msg->conn_fd,
					 msg->protocol_version);
	} else if (ckpt_ptr->step_id == SLURM_BATCH_SCRIPT) {
		error_code = job_checkpoint(ckpt_ptr, uid, msg->conn_fd,
					    msg->protocol_version);
	} else {
		error_code = job_step_checkpoint(ckpt_ptr, uid, msg->conn_fd,
						 msg->protocol_version);
	}
	unlock_slurmctld(job_write_lock);
	END_TIMER2("_slurm_rpc_checkpoint");

	if (error_code) {
		if (ckpt_ptr->step_id == SLURM_BATCH_SCRIPT) {
			info("_slurm_rpc_checkpoint %s %u: %s", op,
			     ckpt_ptr->job_id, slurm_strerror(error_code));
		} else {
			info("_slurm_rpc_checkpoint %s %u.%u: %s", op,
			     ckpt_ptr->job_id, ckpt_ptr->step_id,
			     slurm_strerror(error_code));
		}
	} else {
		if (ckpt_ptr->step_id == SLURM_BATCH_SCRIPT) {
			info("_slurm_rpc_checkpoint %s for %u %s", op,
			     ckpt_ptr->job_id, TIME_STR);
		} else {
			info("_slurm_rpc_checkpoint %s for %u.%u %s", op,
			     ckpt_ptr->job_id, ckpt_ptr->step_id, TIME_STR);
		}
		if ((ckpt_ptr->op != CHECK_ABLE) &&
		    (ckpt_ptr->op != CHECK_ERROR)) {
			/* job state changed, save it */
			/* NOTE: This function provides it own locks */
			schedule_job_save();
		}
	}
}

inline static void  _slurm_rpc_checkpoint_comp(slurm_msg_t * msg)
{
	int error_code = SLURM_SUCCESS;
	DEF_TIMERS;
	checkpoint_comp_msg_t *ckpt_ptr = (checkpoint_comp_msg_t *) msg->data;
	/* Locks: read job */
	slurmctld_lock_t job_read_lock = {
		NO_LOCK, READ_LOCK, NO_LOCK, NO_LOCK };
	uid_t uid = g_slurm_auth_get_uid(msg->auth_cred, slurm_get_auth_info());

	START_TIMER;
	debug2("Processing RPC: REQUEST_CHECKPOINT_COMP from uid=%d", uid);

	/* do RPC call and send reply */
	lock_slurmctld(job_read_lock);
	error_code = job_step_checkpoint_comp(ckpt_ptr, uid, msg->conn_fd,
					      msg->protocol_version);
	unlock_slurmctld(job_read_lock);
	END_TIMER2("_slurm_rpc_checkpoint_comp");

	if (error_code) {
		info("_slurm_rpc_checkpoint_comp %u.%u: %s",
		     ckpt_ptr->job_id, ckpt_ptr->step_id,
		     slurm_strerror(error_code));
	} else {
		info("_slurm_rpc_checkpoint_comp %u.%u %s",
		     ckpt_ptr->job_id, ckpt_ptr->step_id, TIME_STR);
	}
}

inline static void  _slurm_rpc_checkpoint_task_comp(slurm_msg_t * msg)
{
	int error_code = SLURM_SUCCESS;
	DEF_TIMERS;
	checkpoint_task_comp_msg_t *ckpt_ptr;
	/* Locks: read job */
	slurmctld_lock_t job_read_lock = {
		NO_LOCK, READ_LOCK, NO_LOCK, NO_LOCK };
	uid_t uid = g_slurm_auth_get_uid(msg->auth_cred, slurm_get_auth_info());

	ckpt_ptr = (checkpoint_task_comp_msg_t *) msg->data;
	START_TIMER;
	debug2("Processing RPC: REQUEST_CHECKPOINT_TASK_COMP from uid=%d", uid);

	/* do RPC call and send reply */
	lock_slurmctld(job_read_lock);
	error_code = job_step_checkpoint_task_comp(ckpt_ptr, uid, msg->conn_fd,
						   msg->protocol_version);
	unlock_slurmctld(job_read_lock);
	END_TIMER2("_slurm_rpc_checkpoint_task_comp");

	if (error_code) {
		info("_slurm_rpc_checkpoint_task_comp %u.%u: %s",
		     ckpt_ptr->job_id, ckpt_ptr->step_id,
		     slurm_strerror(error_code));
	} else {
		info("_slurm_rpc_checkpoint_task_comp %u.%u %s",
		     ckpt_ptr->job_id, ckpt_ptr->step_id, TIME_STR);
	}
}

/* Copy an array of type char **, xmalloc() the array and xstrdup() the
 * strings in the array */
extern char **
xduparray(uint32_t size, char ** array)
{
	int i;
	char ** result;

	if (size == 0)
		return (char **)NULL;

	result = (char **) xmalloc(sizeof(char *) * size);
	for (i=0; i<size; i++)
		result[i] = xstrdup(array[i]);

	return result;
}

/* Like xduparray(), but performs one xmalloc().  The output format of this
 * must be identical to _read_data_array_from_file() */
static char **
_xduparray2(uint32_t size, char ** array)
{
	int i, len = 0;
	char *ptr, ** result;

	if (size == 0)
		return (char **) NULL;

	for (i=0; i<size; i++)
		len += (strlen(array[i]) + 1);
	ptr = xmalloc(len);
	result = (char **) xmalloc(sizeof(char *) * size);

	for (i=0; i<size; i++) {
		result[i] = ptr;
		len = strlen(array[i]);
		strcpy(ptr, array[i]);
		ptr += (len + 1);
	}

	return result;
}

/* _launch_batch_step
 * IN: job_desc_msg from _slurm_rpc_submit_batch_job() but with jobid set
 *     which means it's trying to launch within a pre-existing allocation.
 * IN: uid launching this batch job, which has already been validated.
 * OUT: SLURM error code if launch fails, or SLURM_SUCCESS
 */
static int _launch_batch_step(job_desc_msg_t *job_desc_msg, uid_t uid,
			      uint32_t *step_id, uint16_t protocol_version)
{
	struct job_record  *job_ptr;
	time_t now = time(NULL);
	int error_code = SLURM_SUCCESS;

	batch_job_launch_msg_t *launch_msg_ptr;
	agent_arg_t *agent_arg_ptr;
	struct node_record *node_ptr;

	/*
	 * Create a job step. Note that a credential is not necessary,
	 * since the slurmctld will be submitting this job directly to
	 * the slurmd.
	 */
	job_step_create_request_msg_t req_step_msg;
	struct step_record *step_rec;

	if (job_desc_msg->array_inx && job_desc_msg->array_inx[0])
		return ESLURM_INVALID_ARRAY;

	/*
	 * As far as the step record in slurmctld goes, we are just
	 * launching a batch script which will be run on a single
	 * processor on a single node. The actual launch request sent
	 * to the slurmd should contain the proper allocation values
	 * for subsequent srun jobs within the batch script.
	 */
	memset(&req_step_msg, 0, sizeof(job_step_create_request_msg_t));
	req_step_msg.job_id = job_desc_msg->job_id;
	req_step_msg.user_id = uid;
	req_step_msg.min_nodes = 1;
	req_step_msg.max_nodes = 0;
	req_step_msg.cpu_count = 1;
	req_step_msg.num_tasks = 1;
	req_step_msg.task_dist = SLURM_DIST_CYCLIC;
	req_step_msg.name = job_desc_msg->name;

	error_code = step_create(&req_step_msg, &step_rec, true,
				 protocol_version);
	xfree(req_step_msg.node_list);	/* may be set by step_create */

	if (error_code != SLURM_SUCCESS)
		return error_code;

	/*
	 * TODO: check all instances of step_record to ensure there's no
	 * problem with a null switch_job_info pointer.
	 */

	/* Get the allocation in order to construct the batch job
	 * launch request for the slurmd.
	 */

	job_ptr = step_rec->job_ptr;

	/* TODO: need to address batch job step request options such as
	 * the ability to run a batch job on a subset of the nodes in the
	 * current allocation.
	 * TODO: validate the specific batch job request vs. the
	 * existing allocation. Note that subsequent srun steps within
	 * the batch script will work within the full allocation, but
	 * the batch step options can still provide default settings via
	 * environment variables
	 *
	 * NOTE: for now we are *ignoring* most of the job_desc_msg
	 *       allocation-related settings. At some point we
	 *       should perform better error-checking, otherwise
	 *       the submitter will make some invalid assumptions
	 *       about how this job actually ran.
	 */
	job_ptr->time_last_active = now;


	/* Launch the batch job */
	node_ptr = find_first_node_record(job_ptr->node_bitmap);
	if (node_ptr == NULL) {
		delete_step_record(job_ptr, step_rec->step_id);
		return ESLURM_INVALID_JOB_ID;
	}

	/* Initialization of data structures */
	launch_msg_ptr = (batch_job_launch_msg_t *)
		xmalloc(sizeof(batch_job_launch_msg_t));
	launch_msg_ptr->job_id = job_ptr->job_id;
	launch_msg_ptr->step_id = step_rec->step_id;
	launch_msg_ptr->gid = job_ptr->group_id;
	launch_msg_ptr->uid = uid;
	launch_msg_ptr->nodes = xstrdup(job_ptr->alias_list);
	launch_msg_ptr->partition = xstrdup(job_ptr->partition);
	launch_msg_ptr->restart_cnt = job_ptr->restart_cnt;
	if (job_ptr->details) {
		launch_msg_ptr->pn_min_memory = job_ptr->details->
						pn_min_memory;
	}

	if (make_batch_job_cred(launch_msg_ptr, job_ptr, protocol_version)) {
		error("aborting batch step %u.%u", job_ptr->job_id,
		      job_ptr->group_id);
		xfree(launch_msg_ptr->nodes);
		xfree(launch_msg_ptr);
		delete_step_record(job_ptr, step_rec->step_id);
		return SLURM_ERROR;
	}

	launch_msg_ptr->std_err = xstrdup(job_desc_msg->std_err);
	launch_msg_ptr->std_in = xstrdup(job_desc_msg->std_in);
	launch_msg_ptr->std_out = xstrdup(job_desc_msg->std_out);
	launch_msg_ptr->acctg_freq = xstrdup(job_desc_msg->acctg_freq);
	launch_msg_ptr->open_mode = job_desc_msg->open_mode;
	launch_msg_ptr->work_dir = xstrdup(job_desc_msg->work_dir);
	launch_msg_ptr->argc = job_desc_msg->argc;
	launch_msg_ptr->argv = xduparray(job_desc_msg->argc,
					 job_desc_msg->argv);
	launch_msg_ptr->array_job_id = job_ptr->array_job_id;
	launch_msg_ptr->array_task_id = job_ptr->array_task_id;
	launch_msg_ptr->spank_job_env_size = job_ptr->spank_job_env_size;
	launch_msg_ptr->spank_job_env = xduparray(job_ptr->spank_job_env_size,
						  job_ptr->spank_job_env);
	launch_msg_ptr->script = xstrdup(job_desc_msg->script);
	launch_msg_ptr->environment = _xduparray2(job_desc_msg->env_size,
						  job_desc_msg->environment);
	launch_msg_ptr->envc = job_desc_msg->env_size;
	launch_msg_ptr->job_mem = job_desc_msg->pn_min_memory;
	launch_msg_ptr->cpus_per_task = job_desc_msg->cpus_per_task;

	/* job_ptr->total_cpus represents the total number of CPUs available
	 * for this step (overcommit not supported yet). If job_desc_msg
	 * contains a reasonable min_cpus request, use that value;
	 * otherwise default to the allocation processor request.
	 */
	launch_msg_ptr->ntasks = job_ptr->total_cpus;
	if (job_desc_msg->min_cpus > 0 &&
	    job_desc_msg->min_cpus < launch_msg_ptr->ntasks)
		launch_msg_ptr->ntasks = job_desc_msg->min_cpus;

	launch_msg_ptr->num_cpu_groups = job_ptr->job_resrcs->cpu_array_cnt;
	launch_msg_ptr->cpus_per_node  =
		xmalloc(sizeof(uint16_t) * job_ptr->job_resrcs->cpu_array_cnt);
	memcpy(launch_msg_ptr->cpus_per_node,
	       job_ptr->job_resrcs->cpu_array_value,
	       (sizeof(uint16_t) * job_ptr->job_resrcs->cpu_array_cnt));
	launch_msg_ptr->cpu_count_reps  =
		xmalloc(sizeof(uint32_t) * job_ptr->job_resrcs->cpu_array_cnt);
	memcpy(launch_msg_ptr->cpu_count_reps,
	       job_ptr->job_resrcs->cpu_array_reps,
	       (sizeof(uint32_t) * job_ptr->job_resrcs->cpu_array_cnt));
	launch_msg_ptr->select_jobinfo = select_g_select_jobinfo_copy(
		job_ptr->select_jobinfo);

	/* FIXME: for some reason these CPU arrays total all the CPUs
	 * actually allocated, rather than totaling up to the requested
	 * CPU count for the allocation.
	 * This means that SLURM_TASKS_PER_NODE will not match with
	 * SLURM_NTASKS in the batch script environment.
	 */

	agent_arg_ptr = (agent_arg_t *) xmalloc(sizeof(agent_arg_t));
	agent_arg_ptr->node_count = 1;
	agent_arg_ptr->retry = 0;
	xassert(job_ptr->batch_host);
#ifdef HAVE_FRONT_END
	if (job_ptr->front_end_ptr)
		agent_arg_ptr->protocol_version =
			job_ptr->front_end_ptr->protocol_version;
#else
	if ((node_ptr = find_node_record(job_ptr->batch_host)))
		agent_arg_ptr->protocol_version = node_ptr->protocol_version;
#endif

	agent_arg_ptr->hostlist = hostlist_create(job_ptr->batch_host);
	if (!agent_arg_ptr->hostlist)
		fatal("Invalid batch host: %s", job_ptr->batch_host);
	agent_arg_ptr->msg_type = REQUEST_BATCH_JOB_LAUNCH;
	agent_arg_ptr->msg_args = (void *) launch_msg_ptr;

	/* Launch the RPC via agent */
	agent_queue_request(agent_arg_ptr);

	*step_id = step_rec->step_id;
	return SLURM_SUCCESS;
}

inline static void  _slurm_rpc_trigger_clear(slurm_msg_t * msg)
{
	int rc;
	uid_t uid = g_slurm_auth_get_uid(msg->auth_cred, slurm_get_auth_info());
	trigger_info_msg_t * trigger_ptr = (trigger_info_msg_t *) msg->data;
	DEF_TIMERS;

	START_TIMER;
	debug("Processing RPC: REQUEST_TRIGGER_CLEAR from uid=%d", uid);

	rc = trigger_clear(uid, trigger_ptr);
	END_TIMER2("_slurm_rpc_trigger_clear");

	slurm_send_rc_msg(msg, rc);
}

inline static void  _slurm_rpc_trigger_get(slurm_msg_t * msg)
{
	uid_t uid = g_slurm_auth_get_uid(msg->auth_cred, slurm_get_auth_info());
	trigger_info_msg_t *resp_data;
	trigger_info_msg_t * trigger_ptr = (trigger_info_msg_t *) msg->data;
	slurm_msg_t response_msg;
	DEF_TIMERS;

	START_TIMER;
	debug("Processing RPC: REQUEST_TRIGGER_GET from uid=%d", uid);

	resp_data = trigger_get(uid, trigger_ptr);
	END_TIMER2("_slurm_rpc_trigger_get");

	slurm_msg_t_init(&response_msg);
	response_msg.flags = msg->flags;
	response_msg.protocol_version = msg->protocol_version;
	response_msg.address  = msg->address;
	response_msg.msg_type = RESPONSE_TRIGGER_GET;
	response_msg.data     = resp_data;
	slurm_send_node_msg(msg->conn_fd, &response_msg);
	slurm_free_trigger_msg(resp_data);
}

inline static void  _slurm_rpc_trigger_set(slurm_msg_t * msg)
{
	int rc;
	uid_t uid = g_slurm_auth_get_uid(msg->auth_cred, slurm_get_auth_info());
	gid_t gid = g_slurm_auth_get_gid(msg->auth_cred, slurm_get_auth_info());
	trigger_info_msg_t * trigger_ptr = (trigger_info_msg_t *) msg->data;
	DEF_TIMERS;

	START_TIMER;
	debug("Processing RPC: REQUEST_TRIGGER_SET from uid=%d", uid);

	rc = trigger_set(uid, gid, trigger_ptr);
	END_TIMER2("_slurm_rpc_trigger_set");

	slurm_send_rc_msg(msg, rc);
}

inline static void  _slurm_rpc_trigger_pull(slurm_msg_t * msg)
{
	int rc;
	uid_t uid = g_slurm_auth_get_uid(msg->auth_cred, slurm_get_auth_info());
	trigger_info_msg_t * trigger_ptr = (trigger_info_msg_t *) msg->data;
	DEF_TIMERS;

	START_TIMER;

	/* NOTE: No locking required here, trigger_pull only needs to lock
	 * it's own internal trigger structure */
	debug("Processing RPC: REQUEST_TRIGGER_PULL from uid=%u",
	      (unsigned int) uid);
	if (!validate_slurm_user(uid)) {
		rc = ESLURM_USER_ID_MISSING;
		error("Security violation, REQUEST_TRIGGER_PULL RPC "
		      "from uid=%d",
		      uid);
	} else
		rc = trigger_pull(trigger_ptr);
	END_TIMER2("_slurm_rpc_trigger_pull");

	slurm_send_rc_msg(msg, rc);
}

inline static void  _slurm_rpc_get_topo(slurm_msg_t * msg)
{
	topo_info_response_msg_t *topo_resp_msg;
	slurm_msg_t response_msg;
	int i;
	/* Locks: read node lock */
	slurmctld_lock_t node_read_lock = {
		NO_LOCK, NO_LOCK, READ_LOCK, NO_LOCK };
	DEF_TIMERS;

	START_TIMER;
	lock_slurmctld(node_read_lock);
	topo_resp_msg = xmalloc(sizeof(topo_info_response_msg_t));
	topo_resp_msg->record_count = switch_record_cnt;
	topo_resp_msg->topo_array = xmalloc(sizeof(topo_info_t) *
					    topo_resp_msg->record_count);
	for (i=0; i<topo_resp_msg->record_count; i++) {
		topo_resp_msg->topo_array[i].level      =
			switch_record_table[i].level;
		topo_resp_msg->topo_array[i].link_speed =
			switch_record_table[i].link_speed;
		topo_resp_msg->topo_array[i].name       =
			xstrdup(switch_record_table[i].name);
		topo_resp_msg->topo_array[i].nodes      =
			xstrdup(switch_record_table[i].nodes);
		topo_resp_msg->topo_array[i].switches   =
			xstrdup(switch_record_table[i].switches);
	}
	unlock_slurmctld(node_read_lock);
	END_TIMER2("_slurm_rpc_get_topo");

	slurm_msg_t_init(&response_msg);
	response_msg.flags = msg->flags;
	response_msg.protocol_version = msg->protocol_version;
	response_msg.address  = msg->address;
	response_msg.msg_type = RESPONSE_TOPO_INFO;
	response_msg.data     = topo_resp_msg;
	slurm_send_node_msg(msg->conn_fd, &response_msg);
	slurm_free_topo_info_msg(topo_resp_msg);
}

inline static void  _slurm_rpc_get_powercap(slurm_msg_t * msg)
{
	powercap_info_msg_t *powercap_resp_msg, *ptr;
	slurm_msg_t response_msg;
	/* Locks: read config lock */
	slurmctld_lock_t config_read_lock = {
		READ_LOCK, NO_LOCK, NO_LOCK, NO_LOCK };
	DEF_TIMERS;

	START_TIMER;
	lock_slurmctld(config_read_lock);
	powercap_resp_msg = xmalloc(sizeof(powercap_info_msg_t));
	ptr = powercap_resp_msg;
	ptr->power_cap = powercap_get_cluster_current_cap();
	ptr->min_watts = powercap_get_cluster_min_watts();
	ptr->cur_max_watts = powercap_get_cluster_current_max_watts();
	ptr->adj_max_watts = powercap_get_cluster_adjusted_max_watts();
	ptr->max_watts = powercap_get_cluster_max_watts();
	unlock_slurmctld(config_read_lock);
	END_TIMER2("_slurm_rpc_get_powercap");

	slurm_msg_t_init(&response_msg);
	response_msg.flags = msg->flags;
	response_msg.protocol_version = msg->protocol_version;
	response_msg.address  = msg->address;
	response_msg.msg_type = RESPONSE_POWERCAP_INFO;
	response_msg.data     = powercap_resp_msg;
	slurm_send_node_msg(msg->conn_fd, &response_msg);
	slurm_free_powercap_info_msg(powercap_resp_msg);
}

inline static void  _slurm_rpc_job_notify(slurm_msg_t * msg)
{
	int error_code;
	/* Locks: read job */
	slurmctld_lock_t job_read_lock = {
		NO_LOCK, READ_LOCK, NO_LOCK, NO_LOCK };
	uid_t uid = g_slurm_auth_get_uid(msg->auth_cred, slurm_get_auth_info());
	job_notify_msg_t * notify_msg = (job_notify_msg_t *) msg->data;
	struct job_record *job_ptr;
	DEF_TIMERS;

	START_TIMER;
	debug("Processing RPC: REQUEST_JOB_NOTIFY from uid=%d", uid);

	/* do RPC call */
	lock_slurmctld(job_read_lock);
	job_ptr = find_job_record(notify_msg->job_id);
	if (!job_ptr)
		error_code = ESLURM_INVALID_JOB_ID;
	else if ((job_ptr->user_id == uid) || validate_slurm_user(uid))
		error_code = srun_user_message(job_ptr, notify_msg->message);
	else {
		error_code = ESLURM_USER_ID_MISSING;
		error("Security violation, REQUEST_JOB_NOTIFY RPC "
		      "from uid=%d for jobid %u owner %d",
		      uid, notify_msg->job_id, job_ptr->user_id);
	}
	unlock_slurmctld(job_read_lock);

	END_TIMER2("_slurm_rpc_job_notify");
	slurm_send_rc_msg(msg, error_code);
}

inline static void  _slurm_rpc_set_debug_flags(slurm_msg_t *msg)
{
	uid_t uid = g_slurm_auth_get_uid(msg->auth_cred, slurm_get_auth_info());
	slurmctld_lock_t config_write_lock =
		{ WRITE_LOCK, NO_LOCK, NO_LOCK, NO_LOCK };
	set_debug_flags_msg_t *request_msg =
		(set_debug_flags_msg_t *) msg->data;
	uint64_t debug_flags;
	char *flag_string;

	debug2("Processing RPC: REQUEST_SET_DEBUG_FLAGS from uid=%d", uid);
	if (!validate_super_user(uid)) {
		error("set debug flags request from non-super user uid=%d",
		      uid);
		slurm_send_rc_msg(msg, EACCES);
		return;
	}

	lock_slurmctld (config_write_lock);
	debug_flags  = slurmctld_conf.debug_flags;
	debug_flags &= (~request_msg->debug_flags_minus);
	debug_flags |= request_msg->debug_flags_plus;
	slurm_set_debug_flags(debug_flags);
	slurmctld_conf.last_update = time(NULL);

	/* Reset cached debug_flags values */
	log_set_debug_flags();
	gs_reconfig();
	gres_plugin_reconfig(NULL);
	acct_storage_g_reconfig(acct_db_conn, 0);
	priority_g_reconfig(false);
	select_g_reconfigure();
	(void) slurm_sched_g_reconfig();
	(void) switch_g_reconfig();

	unlock_slurmctld (config_write_lock);
	flag_string = debug_flags2str(debug_flags);
	info("Set DebugFlags to %s", flag_string ? flag_string : "none");
	xfree(flag_string);
	slurm_send_rc_msg(msg, SLURM_SUCCESS);
}

inline static void  _slurm_rpc_set_debug_level(slurm_msg_t *msg)
{
	int debug_level, old_debug_level;
	uid_t uid = g_slurm_auth_get_uid(msg->auth_cred, slurm_get_auth_info());
	slurmctld_lock_t config_write_lock =
		{ WRITE_LOCK, NO_LOCK, NO_LOCK, NO_LOCK };
	set_debug_level_msg_t *request_msg =
		(set_debug_level_msg_t *) msg->data;
	log_options_t log_opts = LOG_OPTS_INITIALIZER;
	slurm_ctl_conf_t *conf;

	debug2("Processing RPC: REQUEST_SET_DEBUG_LEVEL from uid=%d", uid);
	if (!validate_super_user(uid)) {
		error("set debug level request from non-super user uid=%d",
		      uid);
		slurm_send_rc_msg(msg, EACCES);
		return;
	}

	/* NOTE: not offset by LOG_LEVEL_INFO, since it's inconveniet
	 * to provide negative values for scontrol */
	debug_level = MIN (request_msg->debug_level, (LOG_LEVEL_END - 1));
	debug_level = MAX (debug_level, LOG_LEVEL_QUIET);

	lock_slurmctld (config_write_lock);
	if (slurmctld_config.daemonize) {
		log_opts.stderr_level = LOG_LEVEL_QUIET;
		if (slurmctld_conf.slurmctld_logfile) {
			log_opts.logfile_level = debug_level;
			log_opts.syslog_level = LOG_LEVEL_QUIET;
		} else {
			log_opts.syslog_level = debug_level;
			log_opts.logfile_level = LOG_LEVEL_QUIET;
		}
	} else {
		log_opts.syslog_level = LOG_LEVEL_QUIET;
		log_opts.stderr_level = debug_level;
		if (slurmctld_conf.slurmctld_logfile)
			log_opts.logfile_level = debug_level;
		else
			log_opts.logfile_level = LOG_LEVEL_QUIET;
	}
	log_alter(log_opts, LOG_DAEMON, slurmctld_conf.slurmctld_logfile);
	unlock_slurmctld (config_write_lock);

	conf = slurm_conf_lock();
	old_debug_level = conf->slurmctld_debug;
	conf->slurmctld_debug = debug_level;
	slurm_conf_unlock();
	slurmctld_conf.last_update = time(NULL);
	if (debug_level != old_debug_level)
		info("Set debug level to %d", debug_level);

	slurm_send_rc_msg(msg, SLURM_SUCCESS);
}

inline static void  _slurm_rpc_set_schedlog_level(slurm_msg_t *msg)
{
	int schedlog_level, old_schedlog_level;
	uid_t uid = g_slurm_auth_get_uid(msg->auth_cred, slurm_get_auth_info());
	slurmctld_lock_t config_read_lock =
		{ READ_LOCK, NO_LOCK, NO_LOCK, NO_LOCK };
	set_debug_level_msg_t *request_msg =
		(set_debug_level_msg_t *) msg->data;
	log_options_t log_opts = SCHEDLOG_OPTS_INITIALIZER;
	slurm_ctl_conf_t *conf;

	debug2("Processing RPC: REQUEST_SET_SCHEDLOG_LEVEL from uid=%d", uid);
	if (!validate_super_user(uid)) {
		error("set scheduler log level request from non-super user "
		      "uid=%d", uid);
		slurm_send_rc_msg(msg, EACCES);
		return;
	}

	/*
	 * If slurmctld_conf.sched_logfile is NULL, then this operation
	 *  will fail, since there is no sched logfile for which to alter
	 *  the log level. (Calling sched_log_alter with a NULL filename
	 *  is likely to cause a segfault at the next sched log call)
	 *  So just give up and return "Operation Disabled"
	 */
	if (slurmctld_conf.sched_logfile == NULL) {
		error("set scheduler log level failed: no log file!");
		slurm_send_rc_msg (msg, ESLURM_DISABLED);
		return;
	}

	schedlog_level = MIN (request_msg->debug_level, (LOG_LEVEL_QUIET + 1));
	schedlog_level = MAX (schedlog_level, LOG_LEVEL_QUIET);

	lock_slurmctld (config_read_lock);
	log_opts.logfile_level = schedlog_level;
	sched_log_alter(log_opts, LOG_DAEMON, slurmctld_conf.sched_logfile);
	unlock_slurmctld (config_read_lock);

	conf = slurm_conf_lock();
	old_schedlog_level = conf->sched_log_level;
	conf->sched_log_level = schedlog_level;
	slurm_conf_unlock();
	slurmctld_conf.last_update = time(NULL);
	if (schedlog_level != old_schedlog_level)
		info("sched: Set scheduler log level to %d", schedlog_level);

	slurm_send_rc_msg(msg, SLURM_SUCCESS);
}

inline static void  _slurm_rpc_accounting_update_msg(slurm_msg_t *msg)
{
	int rc = SLURM_SUCCESS;
	uid_t uid = g_slurm_auth_get_uid(msg->auth_cred, slurm_get_auth_info());
	accounting_update_msg_t *update_ptr =
		(accounting_update_msg_t *) msg->data;
	bool sent_rc = false;
	DEF_TIMERS;

	START_TIMER;
	debug2("Processing RPC: ACCOUNTING_UPDATE_MSG from uid=%d", uid);

	if (!validate_super_user(uid)) {
		error("Update Association request from non-super user uid=%d",
		      uid);
		slurm_send_rc_msg(msg, EACCES);
		return;
	}

	/* Send message back to the caller letting him know we got it.
	   There is no need to wait since the end result would be the
	   same if we wait or not since the update has already
	   happened in the database.
	*/

	slurm_send_rc_msg(msg, rc);

	if (update_ptr->update_list && list_count(update_ptr->update_list)) {
		slurmdb_update_object_t *object =
			list_peek(update_ptr->update_list);
		if (object->type != SLURMDB_ADD_TRES) {
			/* If not specific message types, send message back
			 * to the caller immediately letting him know we got it.
			 * In most cases there is no need to wait since the end
			 * result would be the same if we wait or not
			 * since the update has already happened in
			 * the database.
			 */
			slurm_send_rc_msg(msg, rc);
			sent_rc = true;
		}
		rc = assoc_mgr_update(update_ptr->update_list, 0);
	}

	END_TIMER2("_slurm_rpc_accounting_update_msg");

	if (sent_rc) {
		if (rc != SLURM_SUCCESS)
			error("assoc_mgr_update gave error: %s",
			      slurm_strerror(rc));
	} else {
		info("sending after");
		slurm_send_rc_msg(msg, rc);
	}

}

/* _slurm_rpc_reboot_nodes - process RPC to schedule nodes reboot */
inline static void _slurm_rpc_reboot_nodes(slurm_msg_t * msg)
{
	int rc;
	uid_t uid = g_slurm_auth_get_uid(msg->auth_cred, slurm_get_auth_info());
#ifndef HAVE_FRONT_END
	int i;
	struct node_record *node_ptr;
	reboot_msg_t *reboot_msg = (reboot_msg_t *)msg->data;
	char *nodelist = NULL;
	bitstr_t *bitmap = NULL;
	/* Locks: write node lock */
	slurmctld_lock_t node_write_lock = {
		NO_LOCK, NO_LOCK, WRITE_LOCK, NO_LOCK };
#endif
	DEF_TIMERS;

	START_TIMER;
	debug2("Processing RPC: REQUEST_REBOOT_NODES from uid=%d", uid);
	if (!validate_super_user(uid)) {
		error("Security violation, REBOOT_NODES RPC from uid=%d", uid);
		slurm_send_rc_msg(msg, EACCES);
		return;
	}
#ifdef HAVE_FRONT_END
	rc = ESLURM_NOT_SUPPORTED;
#else
	/* do RPC call */
	if (reboot_msg)
		nodelist = reboot_msg->node_list;
	if (!nodelist || !strcasecmp(nodelist, "ALL")) {
		bitmap = bit_alloc(node_record_count);
		bit_nset(bitmap, 0, (node_record_count - 1));
	} else if (node_name2bitmap(nodelist, false, &bitmap) != 0) {
		FREE_NULL_BITMAP(bitmap);
		error("Invalid node list in REBOOT_NODES request");
		slurm_send_rc_msg(msg, ESLURM_INVALID_NODE_NAME);
		return;
	}

	lock_slurmctld(node_write_lock);
	for (i = 0, node_ptr = node_record_table_ptr;
	     i < node_record_count; i++, node_ptr++) {
		if (bit_test(bitmap, i) == 0)
			continue;
		if (IS_NODE_MAINT(node_ptr)) /* already on maintenance */
			continue;
		if (IS_NODE_FUTURE(node_ptr) || IS_NODE_DOWN(node_ptr))
			continue;
		if (IS_NODE_CLOUD(node_ptr) && IS_NODE_POWER_SAVE(node_ptr))
			continue;
		node_ptr->node_state |= NODE_STATE_MAINT;
		want_nodes_reboot = true;
	}

	if (want_nodes_reboot == true)
		schedule_node_save();

	unlock_slurmctld(node_write_lock);
	FREE_NULL_BITMAP(bitmap);
	rc = SLURM_SUCCESS;
#endif
	END_TIMER2("_slurm_rpc_reboot_nodes");
	slurm_send_rc_msg(msg, rc);
}

inline static void  _slurm_rpc_accounting_first_reg(slurm_msg_t *msg)
{
	uid_t uid = g_slurm_auth_get_uid(msg->auth_cred, slurm_get_auth_info());
	time_t event_time = time(NULL);

	DEF_TIMERS;

	START_TIMER;
	debug2("Processing RPC: ACCOUNTING_FIRST_REG from uid=%d", uid);
	if (!validate_super_user(uid)) {
		error("First Registration request from non-super user uid=%d",
		      uid);
		return;
	}

	send_all_to_accounting(event_time);

	END_TIMER2("_slurm_rpc_accounting_first_reg");
}

inline static void  _slurm_rpc_accounting_register_ctld(slurm_msg_t *msg)
{
	uid_t uid = g_slurm_auth_get_uid(msg->auth_cred, slurm_get_auth_info());

	DEF_TIMERS;

	START_TIMER;
	debug2("Processing RPC: ACCOUNTING_REGISTER_CTLD from uid=%d", uid);
	if (!validate_super_user(uid)) {
		error("Registration request from non-super user uid=%d",
		      uid);
		return;
	}

	clusteracct_storage_g_register_ctld(acct_db_conn,
					    slurmctld_conf.slurmctld_port);

	END_TIMER2("_slurm_rpc_accounting_register_ctld");
}

inline static void _slurm_rpc_dump_spank(slurm_msg_t * msg)
{
	int rc = SLURM_SUCCESS;
	spank_env_request_msg_t *spank_req_msg = (spank_env_request_msg_t *)
						 msg->data;
	spank_env_responce_msg_t *spank_resp_msg = NULL;
	/* Locks: read job */
	slurmctld_lock_t job_read_lock = {
		NO_LOCK, READ_LOCK, NO_LOCK, NO_LOCK };
	uid_t uid = g_slurm_auth_get_uid(msg->auth_cred, slurm_get_auth_info());
	slurm_msg_t response_msg;
	DEF_TIMERS;

	START_TIMER;
	debug("Processing RPC: REQUEST_SPANK_ENVIRONMENT from uid=%d JobId=%u",
	      uid, spank_req_msg->job_id);
	if (!validate_slurm_user(uid)) {
		rc = ESLURM_USER_ID_MISSING;
		error("Security violation, REQUEST_SPANK_ENVIRONMENT RPC "
		      "from uid=%d", uid);
	}

	if (rc == SLURM_SUCCESS) {
		/* do RPC call */
		struct job_record *job_ptr;
		uint32_t i;

		lock_slurmctld(job_read_lock);
		job_ptr = find_job_record(spank_req_msg->job_id);
		if (job_ptr) {
			spank_resp_msg =
				xmalloc(sizeof(spank_env_responce_msg_t));
			spank_resp_msg->spank_job_env_size =
				job_ptr->spank_job_env_size;
			spank_resp_msg->spank_job_env = xmalloc(
				spank_resp_msg->spank_job_env_size *
				sizeof(char *));
			for (i = 0; i < spank_resp_msg->spank_job_env_size; i++)
				spank_resp_msg->spank_job_env[i] = xstrdup(
					job_ptr->spank_job_env[i]);
		} else {
			rc = ESLURM_INVALID_JOB_ID;
		}
		unlock_slurmctld(job_read_lock);
	}
	END_TIMER2("_slurm_rpc_dump_spank");

	if (rc == SLURM_SUCCESS) {
		slurm_msg_t_init(&response_msg);
		response_msg.flags = msg->flags;
		response_msg.protocol_version = msg->protocol_version;
		response_msg.address  = msg->address;
		response_msg.msg_type = RESPONCE_SPANK_ENVIRONMENT;
		response_msg.data     = spank_resp_msg;
		slurm_send_node_msg(msg->conn_fd, &response_msg);
		slurm_free_spank_env_responce_msg(spank_resp_msg);
	} else {
		slurm_send_rc_msg(msg, rc);
	}
}

static void _clear_rpc_stats(void)
{
	int i;

	slurm_mutex_lock(&rpc_mutex);
	for (i = 0; i < rpc_type_size; i++) {
		rpc_type_cnt[i] = 0;
		rpc_type_id[i] = 0;
		rpc_type_time[i] = 0;
	}
	for (i = 0; i < rpc_user_size; i++) {
		rpc_user_cnt[i] = 0;
		rpc_user_id[i] = 0;
		rpc_user_time[i] = 0;
	}
	slurm_mutex_unlock(&rpc_mutex);
}

static void _pack_rpc_stats(int resp, char **buffer_ptr, int *buffer_size,
			    uint16_t protocol_version)
{
	uint32_t i;
	Buf buffer;

	if (protocol_version < SLURM_14_11_PROTOCOL_VERSION)
		return;

	slurm_mutex_lock(&rpc_mutex);
	buffer = create_buf(*buffer_ptr, *buffer_size);
	set_buf_offset(buffer, *buffer_size);
	for (i = 0; i < rpc_type_size; i++) {
		if (rpc_type_id[i] == 0)
			break;
	}
	pack32(i, buffer);
	pack16_array(rpc_type_id,   i, buffer);
	pack32_array(rpc_type_cnt,  i, buffer);
	pack64_array(rpc_type_time, i, buffer);

	for (i = 1; i < rpc_user_size; i++) {
		if (rpc_user_id[i] == 0)
			break;
	}
	pack32(i, buffer);
	pack32_array(rpc_user_id,   i, buffer);
	pack32_array(rpc_user_cnt,  i, buffer);
	pack64_array(rpc_user_time, i, buffer);
	slurm_mutex_unlock(&rpc_mutex);

	*buffer_size = get_buf_offset(buffer);
	buffer_ptr[0] = xfer_buf_data(buffer);
}

/* _slurm_rpc_dump_stats - process RPC for statistics information */
inline static void _slurm_rpc_dump_stats(slurm_msg_t * msg)
{
	char *dump;
	int dump_size;
	stats_info_request_msg_t *request_msg;
	slurm_msg_t response_msg;
	uid_t uid = g_slurm_auth_get_uid(msg->auth_cred, slurm_get_auth_info());

	request_msg = (stats_info_request_msg_t *)msg->data;

	if ((request_msg->command_id == STAT_COMMAND_RESET) &&
	    !validate_operator(uid)) {
		error("Security violation: REQUEST_STATS_INFO reset "
		      "from uid=%d", uid);
		slurm_send_rc_msg(msg, ESLURM_ACCESS_DENIED);
		return;
	}

	debug2("Processing RPC: REQUEST_STATS_INFO (command: %u)",
	       request_msg->command_id);

	slurm_msg_t_init(&response_msg);
	response_msg.protocol_version = msg->protocol_version;
	response_msg.address = msg->address;
	response_msg.msg_type = RESPONSE_STATS_INFO;

	if (request_msg->command_id == STAT_COMMAND_RESET) {
		reset_stats(1);
		_clear_rpc_stats();
		pack_all_stat(0, &dump, &dump_size, msg->protocol_version);
		_pack_rpc_stats(0, &dump, &dump_size, msg->protocol_version);
		response_msg.data = dump;
		response_msg.data_size = dump_size;
	} else {
		pack_all_stat(1, &dump, &dump_size, msg->protocol_version);
		_pack_rpc_stats(1, &dump, &dump_size, msg->protocol_version);
		response_msg.data = dump;
		response_msg.data_size = dump_size;
	}

	/* send message */
	slurm_send_node_msg(msg->conn_fd, &response_msg);
	xfree(dump);
}

/* _slurm_rpc_dump_licenses()
 *
 * Pack the io buffer and send it back to the library.
 */
inline static void
_slurm_rpc_dump_licenses(slurm_msg_t * msg)
{
	DEF_TIMERS;
	char *dump;
	int dump_size;
	slurm_msg_t response_msg;
	license_info_request_msg_t  *lic_req_msg;
	uid_t uid = g_slurm_auth_get_uid(msg->auth_cred, slurm_get_auth_info());

	START_TIMER;
	debug2("%s: Processing RPC: REQUEST_LICENSE_INFO uid=%d",
	       __func__, uid);
	lic_req_msg = (license_info_request_msg_t *)msg->data;

	if ((lic_req_msg->last_update - 1) >= last_license_update) {
		/* Dont send unnecessary data
		 */
		debug2("%s: no change SLURM_NO_CHANGE_IN_DATA", __func__);
		slurm_send_rc_msg(msg, SLURM_NO_CHANGE_IN_DATA);

		return;
	}

	get_all_license_info(&dump, &dump_size, uid, msg->protocol_version);

	END_TIMER2("_slurm_rpc_dump_licenses");
	debug2("%s: size=%d %s", __func__, dump_size, TIME_STR);

	/* init response_msg structure
	 */
	slurm_msg_t_init(&response_msg);

	response_msg.flags = msg->flags;
	response_msg.protocol_version = msg->protocol_version;
	response_msg.address = msg->address;
	response_msg.msg_type = RESPONSE_LICENSE_INFO;
	response_msg.data = dump;
	response_msg.data_size = dump_size;

	/* send message
	 */
	slurm_send_node_msg(msg->conn_fd, &response_msg);
	xfree(dump);
	/* Ciao!
	 */
}

/* Free memory used to track RPC usage by type and user */
extern void free_rpc_stats(void)
{
	slurm_mutex_lock(&rpc_mutex);
	xfree(rpc_type_cnt);
	xfree(rpc_type_id);
	xfree(rpc_type_time);
	rpc_type_size = 0;

	xfree(rpc_user_cnt);
	xfree(rpc_user_id);
	xfree(rpc_user_time);
	rpc_user_size = 0;
	slurm_mutex_unlock(&rpc_mutex);
}

/* _slurm_rpc_kill_job2()
 */
inline static void
_slurm_rpc_kill_job2(slurm_msg_t *msg)
{
	static int active_rpc_cnt = 0;
	DEF_TIMERS;
	job_step_kill_msg_t *kill;
	slurmctld_lock_t lock = {READ_LOCK, WRITE_LOCK,
				 WRITE_LOCK, NO_LOCK };
	uid_t uid;
	int cc;

	kill =	(job_step_kill_msg_t *)msg->data;
	uid = g_slurm_auth_get_uid(msg->auth_cred, slurm_get_auth_info());

	START_TIMER;
<<<<<<< HEAD
	info("%s: REQUEST_KILL_JOB job %s uid %d",
	     __func__, kill->sjob_id, uid);
=======
	if (slurmctld_conf.debug_flags & DEBUG_FLAG_STEPS) {
		info("%s: REQUEST_KILL_JOB job %s uid %d",
		     __func__, kill->sjob_id, uid);
	} else {
		debug("%s: REQUEST_KILL_JOB job %s uid %d",
		      __func__, kill->sjob_id, uid);
	}
>>>>>>> 4f857787

	_throttle_start(&active_rpc_cnt);
	lock_slurmctld(lock);
	cc = job_str_signal(kill->sjob_id,
			    kill->signal,
			    kill->flags,
			    uid,
			    0);
	unlock_slurmctld(lock);
	_throttle_fini(&active_rpc_cnt);

	if (cc == ESLURM_ALREADY_DONE) {
		debug2("%s: job_str_signal() job %s sig %d returned %s",
		       __func__, kill->sjob_id,
		       kill->signal, slurm_strerror(cc));
	} else if (cc != SLURM_SUCCESS) {
		info("%s: job_str_signal() job %s sig %d returned %s",
		     __func__, kill->sjob_id,
		     kill->signal, slurm_strerror(cc));
	} else {
		slurmctld_diag_stats.jobs_canceled++;
	}

	slurm_send_rc_msg(msg, cc);

	END_TIMER2("_slurm_rpc_kill_job2");
}

/* Return the number of micro-seconds between now and argument "tv" */
static int _delta_tv(struct timeval *tv)
{
	struct timeval now = {0, 0};
	int delta_t;

	if (gettimeofday(&now, NULL))
		return 1;		/* Some error */

	delta_t  = (now.tv_sec - tv->tv_sec) * 1000000;
	delta_t += (now.tv_usec - tv->tv_usec);
	return delta_t;
}

/* The batch messages when made for the comp_msg need to be freed
 * differently than the normal free, so do that here.
 */
static void _slurmctld_free_comp_msg_list(void *x)
{
	slurm_msg_t *msg = (slurm_msg_t*)x;
	if (msg) {
		if (msg->msg_type == REQUEST_BATCH_JOB_LAUNCH) {
			slurmctld_free_batch_job_launch_msg(msg->data);
			msg->data = NULL;
		}

		slurm_free_comp_msg_list(msg);
	}
}


static void  _slurm_rpc_composite_msg(slurm_msg_t *msg)
{
	static time_t config_update = 0;
	static bool defer_sched = false;
	static int sched_timeout = 0;
	static int active_rpc_cnt = 0;
	struct timeval start_tv;
	bool run_scheduler = false;
	composite_msg_t *comp_msg, comp_resp_msg;
	/* Locks: Read configuration, write job, write node */
	slurmctld_lock_t job_write_lock = {
		READ_LOCK, WRITE_LOCK, WRITE_LOCK, NO_LOCK };

	memset(&comp_resp_msg, 0, sizeof(composite_msg_t));
	comp_resp_msg.msg_list = list_create(_slurmctld_free_comp_msg_list);

	comp_msg = (composite_msg_t *) msg->data;

	if (slurmctld_conf.debug_flags & DEBUG_FLAG_ROUTE)
		info("Processing RPC: MESSAGE_COMPOSITE msg with %d messages",
		     comp_msg->msg_list ? list_count(comp_msg->msg_list) : 0);

	if (config_update != slurmctld_conf.last_update) {
		char *sched_params = slurm_get_sched_params();
		int time_limit;
		char *tmp_ptr;

		defer_sched = (sched_params && strstr(sched_params, "defer"));

		time_limit = slurm_get_msg_timeout() / 2;
		if (sched_params &&
		    (tmp_ptr = strstr(sched_params, "max_sched_time="))) {
			sched_timeout = atoi(tmp_ptr + 15);
			if ((sched_timeout <= 0) ||
			    (sched_timeout > time_limit)) {
				error("Invalid max_sched_time: %d",
				      sched_timeout);
				sched_timeout = 0;
			}
		}

		if (sched_timeout == 0) {
			sched_timeout = MAX(time_limit, 1);
			sched_timeout = MIN(sched_timeout, 2);
			sched_timeout *= 1000000;
		}
		xfree(sched_params);
		config_update = slurmctld_conf.last_update;
	}

	_throttle_start(&active_rpc_cnt);
	lock_slurmctld(job_write_lock);
	gettimeofday(&start_tv, NULL);
	_slurm_rpc_comp_msg_list(comp_msg, &run_scheduler,
				 comp_resp_msg.msg_list, &start_tv,
				 sched_timeout);
	unlock_slurmctld(job_write_lock);
	_throttle_fini(&active_rpc_cnt);

	if (list_count(comp_resp_msg.msg_list)) {
		slurm_msg_t resp_msg;
		slurm_msg_t_init(&resp_msg);
		resp_msg.flags    = msg->flags;
		resp_msg.protocol_version = msg->protocol_version;
		memcpy(&resp_msg.address, &comp_msg->sender,
		       sizeof(slurm_addr_t));
		resp_msg.msg_type = RESPONSE_MESSAGE_COMPOSITE;
		resp_msg.data     = &comp_resp_msg;
		slurm_send_only_node_msg(&resp_msg);
	}
	FREE_NULL_LIST(comp_resp_msg.msg_list);

	/* Functions below provide their own locking */
	if (run_scheduler) {
		/*
		 * In defer mode, avoid triggering the scheduler logic
		 * for every epilog complete message.
		 * As one epilog message is sent from every node of each
		 * job at termination, the number of simultaneous schedule
		 * calls can be very high for large machine or large number
		 * of managed jobs.
		 */
		if (!LOTS_OF_AGENTS && !defer_sched)
			(void) schedule(0);	/* Has own locking */
		schedule_node_save();		/* Has own locking */
		schedule_job_save();		/* Has own locking */
	}
}

static void  _slurm_rpc_comp_msg_list(composite_msg_t * comp_msg,
				      bool *run_scheduler,
				      List msg_list_in,
				      struct timeval *start_tv,
				      int timeout)
{
	ListIterator itr;
	slurm_msg_t *next_msg;
	composite_msg_t *ncomp_msg;
	composite_msg_t *comp_resp_msg;
	/* Locks: Read configuration, write job, write node */
	slurmctld_lock_t job_write_lock = {
		READ_LOCK, WRITE_LOCK, WRITE_LOCK, NO_LOCK };
	DEF_TIMERS;

	START_TIMER;

	itr = list_iterator_create(comp_msg->msg_list);
	while ((next_msg = list_next(itr))) {
		if (_delta_tv(start_tv) >= timeout) {
			END_TIMER;
			if (slurmctld_conf.debug_flags & DEBUG_FLAG_ROUTE)
				info("composite message processing "
				     "yielding locks after running for %s",
				     TIME_STR);
			unlock_slurmctld(job_write_lock);
			usleep(10);
			lock_slurmctld(job_write_lock);
			gettimeofday(start_tv, NULL);
			START_TIMER;
		}
		/* The ret_list is used by slurm_send_rc_msg to house
		   replys going back to the nodes.
		*/
		FREE_NULL_LIST(next_msg->ret_list);
		next_msg->ret_list = msg_list_in;
		switch (next_msg->msg_type) {
		case MESSAGE_COMPOSITE:
			comp_resp_msg = xmalloc(sizeof(composite_msg_t));
			comp_resp_msg->msg_list =
				list_create(_slurmctld_free_comp_msg_list);

			ncomp_msg = (composite_msg_t *) next_msg->data;
			if (slurmctld_conf.debug_flags & DEBUG_FLAG_ROUTE)
				info("Processing embedded MESSAGE_COMPOSITE "
				     "msg with %d direct "
				     "messages", ncomp_msg->msg_list ?
				     list_count(ncomp_msg->msg_list) : 0);
			_slurm_rpc_comp_msg_list(ncomp_msg, run_scheduler,
						 comp_resp_msg->msg_list,
						 start_tv, timeout);
			if (list_count(comp_resp_msg->msg_list)) {
				slurm_msg_t *resp_msg =
					xmalloc_nz(sizeof(slurm_msg_t));
				slurm_msg_t_init(resp_msg);
				resp_msg->msg_index = next_msg->msg_index;
				resp_msg->flags = next_msg->flags;
				resp_msg->protocol_version =
					next_msg->protocol_version;
				resp_msg->msg_type = RESPONSE_MESSAGE_COMPOSITE;
				/* You can't just set the
				 * resp_msg->address here, it won't
				 * make it to where it needs to be
				 * used, set the sender and let it be
				 * handled on the tree node.
				 */
				memcpy(&comp_resp_msg->sender,
				       &ncomp_msg->sender,
				       sizeof(slurm_addr_t));

				resp_msg->data = comp_resp_msg;

				list_append(msg_list_in, resp_msg);
			} else
				slurm_free_composite_msg(comp_resp_msg);
			break;
		case REQUEST_COMPLETE_BATCH_SCRIPT:
		case REQUEST_COMPLETE_BATCH_JOB:
			_slurm_rpc_complete_batch_script(next_msg, 1);
			break;
		case REQUEST_STEP_COMPLETE:
			_slurm_rpc_step_complete(next_msg, 1);
			break;
		case MESSAGE_EPILOG_COMPLETE:
			_slurm_rpc_epilog_complete(next_msg, run_scheduler, 1);
			break;
		case MESSAGE_NODE_REGISTRATION_STATUS:
			_slurm_rpc_node_registration(next_msg, 1);
			break;
		default:
			error("_slurm_rpc_comp_msg_list: invalid msg type");
			break;
		}
		next_msg->ret_list = NULL;
	}
	list_iterator_destroy(itr);
	END_TIMER;
	/* NOTE: RPC has no response */
}

/* _slurm_rpc_assoc_mgr_info()
 *
 * Pack the assoc_mgr lists and return it back to the caller.
 */
static void _slurm_rpc_assoc_mgr_info(slurm_msg_t * msg)
{
	DEF_TIMERS;
	char *dump = NULL;
	int dump_size = 0;
	slurm_msg_t response_msg;
	uid_t uid = g_slurm_auth_get_uid(msg->auth_cred, slurm_get_auth_info());

	START_TIMER;
	debug2("%s: Processing RPC: REQUEST_ASSOC_MGR_INFO uid=%d",
	       __func__, uid);

	/* do RPC call */
	/* Security is handled in the assoc_mgr */
	assoc_mgr_info_get_pack_msg(&dump, &dump_size,
				     (assoc_mgr_info_request_msg_t *)msg->data,
				     uid, acct_db_conn,
				     msg->protocol_version);

	END_TIMER2("_slurm_rpc_assoc_mgr_info");
	debug2("%s: size=%d %s", __func__, dump_size, TIME_STR);

	/* init response_msg structure
	 */
	slurm_msg_t_init(&response_msg);

	response_msg.flags = msg->flags;
	response_msg.protocol_version = msg->protocol_version;
	response_msg.address = msg->address;
	response_msg.msg_type = RESPONSE_ASSOC_MGR_INFO;
	response_msg.data = dump;
	response_msg.data_size = dump_size;
	/* send message
	 */
	slurm_send_node_msg(msg->conn_fd, &response_msg);
	xfree(dump);
	/* Ciao!
	 */
}<|MERGE_RESOLUTION|>--- conflicted
+++ resolved
@@ -1758,7 +1758,6 @@
 		return;
 	}
 
-<<<<<<< HEAD
 	/* Only throttle on none composite messages, the lock should
 	 * already be set earlier. */
 	if (!running_composite) {
@@ -1772,13 +1771,6 @@
 
 		_throttle_start(&active_rpc_cnt);
 		lock_slurmctld(job_write_lock);
-=======
-	if (config_update != slurmctld_conf.last_update) {
-		char *sched_params = slurm_get_sched_params();
-		defer_sched = (sched_params && strstr(sched_params,"defer"));
-		xfree(sched_params);
-		config_update = slurmctld_conf.last_update;
->>>>>>> 4f857787
 	}
 
 	if (slurmctld_conf.debug_flags & DEBUG_FLAG_ROUTE)
@@ -1788,21 +1780,9 @@
 
 	if (job_epilog_complete(epilog_msg->job_id, epilog_msg->node_name,
 				epilog_msg->return_code))
-<<<<<<< HEAD
 		*run_scheduler = true;
 
 	job_ptr = find_job_record(epilog_msg->job_id);
-
-	if (!running_composite) {
-		unlock_slurmctld(job_write_lock);
-		_throttle_fini(&active_rpc_cnt);
-	}
-
-	END_TIMER2("_slurm_rpc_epilog_complete");
-=======
-		run_scheduler = true;
-	job_ptr = find_job_record(epilog_msg->job_id);
->>>>>>> 4f857787
 
 	if (epilog_msg->return_code)
 		error("%s: epilog error %s Node=%s Err=%s %s",
@@ -1814,8 +1794,11 @@
 		       __func__, jobid2str(job_ptr, jbuf, sizeof(jbuf)),
 		       epilog_msg->node_name, TIME_STR);
 
-	unlock_slurmctld(job_write_lock);
-	_throttle_fini(&active_rpc_cnt);
+	if (!running_composite) {
+		unlock_slurmctld(job_write_lock);
+		_throttle_fini(&active_rpc_cnt);
+	}
+
 	END_TIMER2("_slurm_rpc_epilog_complete");
 
 	/* Functions below provide their own locking */
@@ -1985,11 +1968,11 @@
 				  false, false, comp_msg->job_rc);
 	if (error_code)
 		info("%s: %s error %s ",
-		     __func__, jobid2str(job_ptr, jbuf),
+		     __func__, jobid2str(job_ptr, jbuf, sizeof(jbuf)),
 		     slurm_strerror(error_code));
 	else
 		debug2("%s: %s %s", __func__,
-		       jobid2str(job_ptr, jbuf),
+		       jobid2str(job_ptr, jbuf, sizeof(jbuf)),
 		       TIME_STR);
 
 	unlock_slurmctld(job_write_lock);
@@ -2004,19 +1987,8 @@
 
 	/* return result */
 	if (error_code) {
-<<<<<<< HEAD
-		info("%s: %s error %s ",
-		     __func__, jobid2str(job_ptr, jbuf, sizeof(jbuf)),
-		     slurm_strerror(error_code));
 		slurm_send_rc_msg(msg, error_code);
 	} else {
-		debug2("%s: %s %s", __func__,
-		       jobid2str(job_ptr, jbuf, sizeof(jbuf)),
-		       TIME_STR);
-=======
-		slurm_send_rc_msg(msg, error_code);
-	} else {
->>>>>>> 4f857787
 		slurmctld_diag_stats.jobs_completed++;
 		slurm_send_rc_msg(msg, SLURM_SUCCESS);
 		(void) schedule_job_save();	/* Has own locking */
@@ -5598,18 +5570,8 @@
 	uid = g_slurm_auth_get_uid(msg->auth_cred, slurm_get_auth_info());
 
 	START_TIMER;
-<<<<<<< HEAD
 	info("%s: REQUEST_KILL_JOB job %s uid %d",
 	     __func__, kill->sjob_id, uid);
-=======
-	if (slurmctld_conf.debug_flags & DEBUG_FLAG_STEPS) {
-		info("%s: REQUEST_KILL_JOB job %s uid %d",
-		     __func__, kill->sjob_id, uid);
-	} else {
-		debug("%s: REQUEST_KILL_JOB job %s uid %d",
-		      __func__, kill->sjob_id, uid);
-	}
->>>>>>> 4f857787
 
 	_throttle_start(&active_rpc_cnt);
 	lock_slurmctld(lock);
