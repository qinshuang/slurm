/*****************************************************************************\
 *  dist_tasks - Assign task count to {socket,core,thread} or CPU
 *               resources
 *****************************************************************************
 *  Copyright (C) 2006-2008 Hewlett-Packard Development Company, L.P.
 *  Written by Susanne M. Balle, <susanne.balle@hp.com>
 *  CODE-OCEC-09-009. All rights reserved.
 *  Portions copyright (C) 2012 Bull
 *  Written by Martin Perry <martin.perry@bull.com>
 *
 *  This file is part of SLURM, a resource management program.
 *  For details, see <http://www.schedmd.com/slurmdocs/>.
 *  Please also read the included file: DISCLAIMER.
 *
 *  SLURM is free software; you can redistribute it and/or modify it under
 *  the terms of the GNU General Public License as published by the Free
 *  Software Foundation; either version 2 of the License, or (at your option)
 *  any later version.
 *
 *  In addition, as a special exception, the copyright holders give permission
 *  to link the code of portions of this program with the OpenSSL library under
 *  certain conditions as described in each individual source file, and
 *  distribute linked combinations including the two. You must obey the GNU
 *  General Public License in all respects for all of the code used other than
 *  OpenSSL. If you modify file(s) with this exception, you may extend this
 *  exception to your version of the file(s), but you are not obligated to do
 *  so. If you do not wish to do so, delete this exception statement from your
 *  version.  If you delete this exception statement from all source files in
 *  the program, then also delete it here.
 *
 *  SLURM is distributed in the hope that it will be useful, but WITHOUT ANY
 *  WARRANTY; without even the implied warranty of MERCHANTABILITY or FITNESS
 *  FOR A PARTICULAR PURPOSE.  See the GNU General Public License for more
 *  details.
 *
 *  You should have received a copy of the GNU General Public License along
 *  with SLURM; if not, write to the Free Software Foundation, Inc.,
 *  51 Franklin Street, Fifth Floor, Boston, MA 02110-1301  USA.
\*****************************************************************************/

#include "select_cons_res.h"
#include "dist_tasks.h"

#if(0)
/* Using CR_SOCKET or CR_SOCKET_MEMORY will not allocate a socket to more
 * than one job at a time, but it also will not grant a job access to more
 * CPUs on the socket than requested. If ALLOCATE_FULL_SOCKET is defined,
 * then a job will be given access to every cores on each allocated socket.
 */
#define ALLOCATE_FULL_SOCKET 1
#endif

/* Max boards supported for best-fit across boards */
/* Larger board configurations may require new algorithm */
/* for acceptable performance */
#define MAX_BOARDS 8

/* Combination counts
 * comb_counts[n-1][k-1] = number of combinations of
 *   k items from a set of n items
 *
 * Formula is n!/k!(n-k)!
 */
uint32_t comb_counts[MAX_BOARDS][MAX_BOARDS] =
  {{1,0,0,0,0,0,0,0},
   {2,1,0,0,0,0,0,0},
   {3,3,1,0,0,0,0,0},
   {4,6,4,1,0,0,0,0},
   {5,10,10,5,1,0,0,0},
   {6,15,20,15,6,1,0,0},
   {7,21,35,35,21,7,1,0},
   {8,28,56,70,56,28,8,1}};

/* Generate all combinations of k integers from the
 * set of integers 0 to n-1.
 * Return combinations in comb_list.
 *
 * Example: For k = 2 and n = 4, there are six
 *          combinations:
 *          {0,1},{0,2},{0,3},{1,2},{1,3},{2,3}
 *
 */
void _gen_combs(int *comb_list, int n, int k)
{
	int *comb = xmalloc(k * sizeof(int));

	/* Setup comb for the initial combination */
	int i, b;
	for (i = 0; i < k; ++i)
		comb[i] = i;
	b = 0;

	/* Generate all the other combinations */
	while (1) {
		for (i=0; i < k; i++) {
			comb_list[b+i] = comb[i];
		}
		b+=k;
		i = k - 1;
		++comb[i];
		while ((i >= 0) && (comb[i] >= n - k + 1 + i)) {
			--i;
			++comb[i];
		}

		if (comb[0] > n - k)
			break; /* No more combinations */

		for (i = i + 1; i < k; ++i)
			comb[i] = comb[i - 1] + 1;
	}
	xfree(comb);
}

/* _compute_task_c_b_task_dist - compute the number of tasks on each
 * of the node for the cyclic and block distribution. We need to do
 * this in the case of consumable resources so that we have an exact
 * count for the needed hardware resources which will be used later to
 * update the different used resources per node structures.
 *
 * The most common case is when we have more resources than needed. In
 * that case we just "take" what we need and "release" the remaining
 * resources for other jobs. In the case where we oversubscribe the
 * CPUs/Logical processors resources we keep the initial set of
 * resources.
 *
 * IN/OUT job_ptr - pointer to job being scheduled. The per-node
 *                  job_res->cpus array is recomputed here.
 *
 */
static int _compute_c_b_task_dist(struct job_record *job_ptr)
{
	bool over_subscribe = false;
	uint32_t n, i, tid, maxtasks, l;
	uint16_t *avail_cpus;
	job_resources_t *job_res = job_ptr->job_resrcs;
	if (!job_res || !job_res->cpus) {
		error("cons_res: _compute_c_b_task_dist given NULL job_ptr");
		return SLURM_ERROR;
	}

	maxtasks = job_res->ncpus;
	avail_cpus = job_res->cpus;
	job_res->cpus = xmalloc(job_res->nhosts * sizeof(uint16_t));

	/* ncpus is already set the number of tasks if overcommit is used */
	if (!job_ptr->details->overcommit &&
	    (job_ptr->details->cpus_per_task > 1)) {
		if (job_ptr->details->ntasks_per_node == 0)
			maxtasks = maxtasks / job_ptr->details->cpus_per_task;
		else
			maxtasks = job_ptr->details->ntasks_per_node * job_res->nhosts;
	}

	/* Safe guard if the user didn't specified a lower number of
	 * cpus than cpus_per_task or didn't specify the number. */
	if (!maxtasks) {
		error("_compute_c_b_task_dist: request was for 0 tasks, "
		      "setting to 1");
		maxtasks = 1;
	}
	if (job_ptr->details->cpus_per_task == 0)
		job_ptr->details->cpus_per_task = 1;
	for (tid = 0, i = job_ptr->details->cpus_per_task ; (tid < maxtasks);
	     i += job_ptr->details->cpus_per_task ) { /* cycle counter */
		bool space_remaining = false;
		if (over_subscribe) {
			/* 'over_subscribe' is a relief valve that guards
			 * against an infinite loop, and it *should* never
			 * come into play because maxtasks should never be
			 * greater than the total number of available cpus
			 */
			error("cons_res: _compute_c_b_task_dist oversubscribe");
		}
		for (n = 0; ((n < job_res->nhosts) && (tid < maxtasks)); n++) {
			if ((i <= avail_cpus[n]) || over_subscribe) {
				tid++;
				for (l = 0; l < job_ptr->details->cpus_per_task;
				     l++) {
					if (job_res->cpus[n] < avail_cpus[n])
						job_res->cpus[n]++;
				}
				if ((i + 1) <= avail_cpus[n])
					space_remaining = true;
			}
		}
		if (!space_remaining) {
			over_subscribe = true;
		}
	}
	xfree(avail_cpus);
	return SLURM_SUCCESS;
}


/* distribute blocks (planes) of tasks cyclically */
static int _compute_plane_dist(struct job_record *job_ptr)
{
	bool over_subscribe = false;
	uint32_t n, i, p, tid, maxtasks, l;
	uint16_t *avail_cpus, plane_size = 1;
	job_resources_t *job_res = job_ptr->job_resrcs;
	if (!job_res || !job_res->cpus) {
		error("cons_res: _compute_plane_dist given NULL job_res");
		return SLURM_ERROR;
	}

	maxtasks = job_res->ncpus;
	avail_cpus = job_res->cpus;

	if (job_ptr->details->cpus_per_task > 1)
		 maxtasks = maxtasks / job_ptr->details->cpus_per_task;

	if (job_ptr->details && job_ptr->details->mc_ptr)
		plane_size = job_ptr->details->mc_ptr->plane_size;

	if (plane_size <= 0) {
		error("cons_res: _compute_plane_dist received invalid "
		      "plane_size");
		return SLURM_ERROR;
	}
	job_res->cpus = xmalloc(job_res->nhosts * sizeof(uint16_t));

	for (tid = 0, i = 0; (tid < maxtasks); i++) { /* cycle counter */
		bool space_remaining = false;
		if (over_subscribe) {
			/* 'over_subscribe' is a relief valve that guards
			 * against an infinite loop, and it *should* never
			 * come into play because maxtasks should never be
			 * greater than the total number of available cpus
			 */
			error("cons_res: _compute_plane_dist oversubscribe");
		}
		for (n = 0; ((n < job_res->nhosts) && (tid < maxtasks)); n++) {
			for (p = 0; p < plane_size && (tid < maxtasks); p++) {
				if ((job_res->cpus[n] < avail_cpus[n]) ||
				    over_subscribe) {
					tid++;
					for (l=0;
					     l<job_ptr->details->cpus_per_task;
					     l++) {
						if (job_res->cpus[n] <
						    avail_cpus[n])
							job_res->cpus[n]++;
					}
				}
			}
			if (job_res->cpus[n] < avail_cpus[n])
				space_remaining = true;
		}
		if (!space_remaining) {
			over_subscribe = true;
		}
	}
	xfree(avail_cpus);
	return SLURM_SUCCESS;
}

/* sync up core bitmap with new CPU count using a best-fit approach
 * on the available resources on each node
 *
 * "Best-fit" means:
 * 1st priority: Use smallest number of boards with sufficient
 *               available CPUs
 * 2nd priority: Use smallest number of sockets with sufficient
 *               available CPUs
 * 3rd priority: Use board combination with the smallest number
 *               of available CPUs
 * 4th priority: Use higher-numbered boards/sockets/cores first
 *
 * The CPU array contains the distribution of CPUs, which can include
 * virtual CPUs (hyperthreads)
 */
static void _block_sync_core_bitmap(struct job_record *job_ptr,
				    const uint16_t cr_type)
{
	uint32_t c, s, i, j, n, b, z, size, csize, core_cnt;
	uint16_t cpus, num_bits, vpus = 1;
	job_resources_t *job_res = job_ptr->job_resrcs;
	bool alloc_cores = false, alloc_sockets = false;
	uint16_t ntasks_per_core = 0xffff;
	int count, cpu_min, b_min, elig, s_min, comb_idx, sock_idx;
	int elig_idx, comb_brd_idx, sock_list_idx, comb_min, board_num;
	int* boards_cpu_cnt;
	int* sort_brds_cpu_cnt;
	int* sockets_cpu_cnt;
	int* board_combs;
	int* socket_list;
	int* elig_brd_combs;
	int* elig_cpu_cnt;
	bool* sockets_used;
	uint16_t boards_nb;
	uint16_t nboards_nb;
	uint16_t sockets_nb;
	uint16_t ncores_nb;
	uint16_t nsockets_nb;
	uint16_t sock_per_brd;
	uint16_t sock_per_comb;
	uint16_t req_cpus,best_fit_cpus = 0;
	uint32_t best_fit_location = 0;
	uint64_t ncomb_brd;
	bool sufficient,best_fit_sufficient;

	/* qsort compare function for ascending int list */
	int _cmp_int_ascend (const void *a, const void *b)
	{
		return (*(int*)a - *(int*)b);
	}

	/* qsort compare function for descending int list */
	int _cmp_int_descend (const void *a, const void *b)
	{
		return (*(int*)b - *(int*)a);
	}

	/* qsort compare function for board combination socket
	 * list */
	int _cmp_sock (const void *a, const void *b)
	{
		 return (sockets_cpu_cnt[*(int*)b] -
				 sockets_cpu_cnt[*(int*)a]);
	}

	if (!job_res)
		return;

	if (cr_type & CR_CORE)
		alloc_cores = true;
#ifdef ALLOCATE_FULL_SOCKET
	if (cr_type & CR_SOCKET)
		alloc_sockets = true;
#else
	if (cr_type & CR_SOCKET)
		alloc_cores = true;
#endif

	if (job_ptr->details && job_ptr->details->mc_ptr) {
		multi_core_data_t *mc_ptr = job_ptr->details->mc_ptr;
		if (mc_ptr->ntasks_per_core) {
			ntasks_per_core = mc_ptr->ntasks_per_core;
		}
		if ((mc_ptr->threads_per_core != (uint16_t) NO_VAL) &&
		    (mc_ptr->threads_per_core <  ntasks_per_core)) {
			ntasks_per_core = mc_ptr->threads_per_core;
		}
	}

	size  = bit_size(job_res->node_bitmap);
	csize = bit_size(job_res->core_bitmap);

	sockets_nb  = select_node_record[0].sockets;
	sockets_cpu_cnt = xmalloc(sockets_nb * sizeof(int));
	sockets_used = xmalloc(sockets_nb * sizeof(bool));
	boards_nb = select_node_record[0].boards;
	boards_cpu_cnt = xmalloc(boards_nb * sizeof(int));
	sort_brds_cpu_cnt = xmalloc(boards_nb * sizeof(int));

	for (c = 0, i = 0, n = 0; n < size; n++) {

		if (bit_test(job_res->node_bitmap, n) == 0)
			continue;

		core_cnt = 0;
		ncores_nb = select_node_record[n].cores;
		nsockets_nb = select_node_record[n].sockets;
		nboards_nb = select_node_record[n].boards;
		num_bits =  nsockets_nb * ncores_nb;

		if ((c + num_bits) > csize)
			fatal("cons_res: _block_sync_core_bitmap index error");

		cpus  = job_res->cpus[i];
		vpus  = MIN(select_node_record[n].vpus, ntasks_per_core);

		if (nboards_nb > MAX_BOARDS) {
			debug3("cons_res: node[%u]: exceeds max boards; "
				"doing best-fit across sockets only", n);
			nboards_nb = 1;
		}

		if ( nsockets_nb > sockets_nb) {
			sockets_nb = nsockets_nb;
			xrealloc(sockets_cpu_cnt, sockets_nb * sizeof(int));
			xrealloc(sockets_used,sockets_nb * sizeof(bool));
		}

		if ( nboards_nb > boards_nb) {
			boards_nb = nboards_nb;
			xrealloc(boards_cpu_cnt, boards_nb * sizeof(int));
			xrealloc(sort_brds_cpu_cnt, boards_nb * sizeof(int));
		}

		/* Count available cores on each socket and board */
		sock_per_brd = nsockets_nb / nboards_nb;
		for (b = 0; b < nboards_nb; b++) {
			boards_cpu_cnt[b] = 0;
			sort_brds_cpu_cnt[b] = 0;
		}
		for (s = 0; s < nsockets_nb; s++) {
			sockets_cpu_cnt[s]=0;
			sockets_used[s]=false;
			b = s/sock_per_brd;
			for ( j = c + (s * ncores_nb) ;
			      j < c + ((s+1) * ncores_nb) ;
			      j++ ) {
				if ( bit_test(job_res->core_bitmap,j) ) {
					sockets_cpu_cnt[s]++;
					boards_cpu_cnt[b]++;
					sort_brds_cpu_cnt[b]++;
				}
			}
		}

		/* Sort boards in descending order of available core count */
		qsort(sort_brds_cpu_cnt, nboards_nb, sizeof (int),
				_cmp_int_descend);
		/* Determine minimum number of boards required for the
		 * allocation (b_min) */
		count = 0;
		for (b = 0; b < nboards_nb; b++) {
			count+=sort_brds_cpu_cnt[b];
			if (count >= cpus)
				break;
		}
		b_min = b+1;
		sock_per_comb = b_min * sock_per_brd;

		/* Allocate space for list of board combinations */
		ncomb_brd = comb_counts[nboards_nb-1][b_min-1];
		board_combs = xmalloc(ncomb_brd * b_min * sizeof(int));
		/* Generate all combinations of b_min boards on the node */
		_gen_combs(board_combs, nboards_nb, b_min);

		/* Determine which combinations have enough available cores
		 * for the allocation (eligible board combinations)
		 */
		elig_brd_combs = xmalloc(ncomb_brd * sizeof(int));
		elig_cpu_cnt = xmalloc(ncomb_brd * sizeof(int));
		elig = 0;
		for (comb_idx = 0; comb_idx < ncomb_brd; comb_idx++) {
			count = 0;
			for (comb_brd_idx = 0; comb_brd_idx < b_min;
				comb_brd_idx++) {
				board_num = board_combs[(comb_idx * b_min)
				                        + comb_brd_idx];
				count += boards_cpu_cnt[board_num];
			}
			if (count >= cpus) {
				elig_brd_combs[elig] = comb_idx;
				elig_cpu_cnt[elig] = count;
				elig++;
			}
		}

		/* Allocate space for list of sockets for each eligible board
		 * combination */
		socket_list = xmalloc(elig * sock_per_comb * sizeof(int));

		/* Generate sorted list of sockets for each eligible board
		 * combination, and find combination with minimum number
		 * of sockets and minimum number of cpus required for the
		 * allocation
		 */
		s_min = sock_per_comb;
		comb_min = 0;
		cpu_min = sock_per_comb * ncores_nb;
		for (elig_idx = 0; elig_idx < elig; elig_idx++) {
			comb_idx = elig_brd_combs[elig_idx];
			for (comb_brd_idx = 0; comb_brd_idx < b_min;
							comb_brd_idx++) {
				board_num = board_combs[(comb_idx * b_min)
				                        + comb_brd_idx];
				sock_list_idx = (elig_idx * sock_per_comb) +
					(comb_brd_idx * sock_per_brd);
				for (sock_idx = 0; sock_idx < sock_per_brd;
								sock_idx++) {
					socket_list[sock_list_idx + sock_idx]
						= (board_num * sock_per_brd)
							+ sock_idx;
				}
			}
			/* Sort this socket list in descending order of
			 * available core count */
			qsort(&socket_list[elig_idx*sock_per_comb],
				sock_per_comb, sizeof (int), _cmp_sock);
			/* Determine minimum number of sockets required for
			 * the allocation from this socket list */
			count = 0;
			for (b = 0; b < sock_per_comb; b++) {
				sock_idx =
				socket_list[(int)((elig_idx*sock_per_comb)+b)];
				count+=sockets_cpu_cnt[sock_idx];
				if (count >= cpus)
					break;
			}
			b++;
			/* Use board combination with minimum number
			 * of required sockets and minimum number of CPUs
			 */
			if ((b < s_min) ||
				(b == s_min && elig_cpu_cnt[elig_idx]
				                            <= cpu_min)) {
				s_min = b;
				comb_min = elig_idx;
				cpu_min = elig_cpu_cnt[elig_idx];
			}
		}
		debug3("cons_res: best_fit: node[%u]: required cpus: %u, "
				"min req boards: %u,", n, cpus, b_min);
		debug3("cons_res: best_fit: node[%u]: min req sockets: %u, "
				"min avail cpus: %u", n, s_min, cpu_min);
		/* Re-sort socket list for best-fit board combination in
		 * ascending order of socket number */
		qsort(&socket_list[comb_min * sock_per_comb], sock_per_comb,
				sizeof (int), _cmp_int_ascend);

		xfree(board_combs);
		xfree(elig_brd_combs);
		xfree(elig_cpu_cnt);

		/* select cores from the sockets of the best-fit board
		 * combination using a best-fit approach */
		while( cpus > 0 ) {

			best_fit_cpus = 0;
			best_fit_sufficient = false;

			/* compute still required cores on the node */
			req_cpus = cpus / vpus;
			if ( cpus % vpus )
				req_cpus++;

			/* search for the best socket, */
			/* starting from the last one to let more room */
			/* in the first one for system usage */
			for ( z = sock_per_comb-1; (int) z >= (int) 0; z-- ) {
				s = socket_list[(comb_min*sock_per_comb)+z];
				sufficient = sockets_cpu_cnt[s] >= req_cpus ;
				if ( (best_fit_cpus == 0) ||
				     (sufficient && !best_fit_sufficient ) ||
				     (sufficient && (sockets_cpu_cnt[s] <
						     best_fit_cpus)) ||
				     (!sufficient && (sockets_cpu_cnt[s] >
						      best_fit_cpus)) ) {
					best_fit_cpus = sockets_cpu_cnt[s];
					best_fit_location = s;
					best_fit_sufficient = sufficient;
				}
			}

			/* check that we have found a usable socket */
			if ( best_fit_cpus == 0 )
				break;

			debug3("cons_res: best_fit: using node[%u]: "
			       "board[%u]: socket[%u]: %u cores available",
			       n, best_fit_location/sock_per_brd,
			       best_fit_location,
			       sockets_cpu_cnt[best_fit_location]);

			/* select socket cores from last to first */
			/* socket[0]:Core[0] would be the last one */
			sockets_used[best_fit_location] = true;

			for ( j = c + ((best_fit_location+1) * ncores_nb)
				      - 1 ;
			      (int) j >= (int) (c + (best_fit_location *
						     ncores_nb)) ;
			      j-- ) {

				/*
				 * if no more cpus to select
				 * release remaining cores unless
				 * we are allocating whole sockets
				 */
				if ( cpus == 0 && alloc_sockets ) {
					if ( bit_test(job_res->core_bitmap,j) )
						core_cnt++;
					continue;
				}
				else if ( cpus == 0 ) {
					bit_clear(job_res->core_bitmap,j);
					continue;
				}

				/*
				 * remove cores from socket count and
				 * cpus count using hyperthreading requirement
				 */
				if ( bit_test(job_res->core_bitmap,j) ) {
					sockets_cpu_cnt[best_fit_location]--;
					core_cnt++;
					if (cpus < vpus)
						cpus = 0;
					else
						cpus -= vpus;
				}

			}

			/* loop again if more cpus required */
			if ( cpus > 0 )
				continue;

			/* release remaining cores of the unused sockets */
			for (s = 0; s < nsockets_nb; s++) {
				if ( sockets_used[s] )
					continue;
				bit_nclear(job_res->core_bitmap,
					   c+(s*ncores_nb),
					   c+((s+1)*ncores_nb)-1);
			}

		}

		xfree(socket_list);
		if (cpus > 0) {
			/* cpu count should NEVER be greater than the number
			 * of set bits in the core bitmap for a given node */
			fatal("cons_res: cpus computation error");
		}

		/* adjust cpus count of the current node */
		if ((alloc_cores || alloc_sockets) &&
		    (select_node_record[n].vpus > 1)) {
			job_res->cpus[i] = core_cnt *
				select_node_record[n].vpus;
		}
		i++;

		/* move c to the next node in core_bitmap */
		c += num_bits;

	}

	xfree(boards_cpu_cnt);
	xfree(sort_brds_cpu_cnt);
	xfree(sockets_cpu_cnt);
	xfree(sockets_used);
}

/* Sync up the core_bitmap with the CPU array using cyclic distribution
 *
 * The CPU array contains the distribution of CPUs, which can include
 * virtual CPUs (hyperthreads)
 */
static int _cyclic_sync_core_bitmap(struct job_record *job_ptr,
				     const uint16_t cr_type)
{
	uint32_t c, i, j, s, n, *sock_start, *sock_end, size, csize, core_cnt;
	uint16_t cps = 0, cpus, vpus, sockets, sock_size;
	job_resources_t *job_res = job_ptr->job_resrcs;
	bitstr_t *core_map;
	bool *sock_used, alloc_cores = false, alloc_sockets = false;
	uint16_t ntasks_per_core = 0xffff;
	int error_code = SLURM_SUCCESS;

	if ((job_res == NULL) || (job_res->core_bitmap == NULL))
		return error_code;

	if (cr_type & CR_CORE)
		alloc_cores = true;
#ifdef ALLOCATE_FULL_SOCKET
	if (cr_type & CR_SOCKET)
		alloc_sockets = true;
#else
	if (cr_type & CR_SOCKET)
		alloc_cores = true;
#endif
	core_map = job_res->core_bitmap;
	if (job_ptr->details && job_ptr->details->mc_ptr) {
		multi_core_data_t *mc_ptr = job_ptr->details->mc_ptr;
		if (mc_ptr->ntasks_per_core) {
			ntasks_per_core = mc_ptr->ntasks_per_core;
		}

		if ((mc_ptr->threads_per_core != (uint16_t) NO_VAL) &&
		    (mc_ptr->threads_per_core <  ntasks_per_core)) {
			ntasks_per_core = mc_ptr->threads_per_core;
		}
	}

	sock_size  = select_node_record[0].sockets;
	sock_start = xmalloc(sock_size * sizeof(uint32_t));
	sock_end   = xmalloc(sock_size * sizeof(uint32_t));
	sock_used  = xmalloc(sock_size * sizeof(bool));

	size  = bit_size(job_res->node_bitmap);
	csize = bit_size(core_map);
	for (c = 0, i = 0, n = 0; n < size; n++) {

		if (bit_test(job_res->node_bitmap, n) == 0)
			continue;
		sockets = select_node_record[n].sockets;
		cps     = select_node_record[n].cores;
		vpus    = MIN(select_node_record[n].vpus, ntasks_per_core);

		if (select_debug_flags & DEBUG_FLAG_CPU_BIND) {
			info("DEBUG: job %u node %s vpus %u cpus %u",
			     job_ptr->job_id,
			     select_node_record[n].node_ptr->name,
			     vpus, job_res->cpus[i]);
		}

		if ((c + (sockets * cps)) > csize)
			fatal("cons_res: _cyclic_sync_core_bitmap index error");

		if (sockets > sock_size) {
			sock_size = sockets;
			xrealloc(sock_start, sock_size * sizeof(uint32_t));
			xrealloc(sock_end,   sock_size * sizeof(uint32_t));
			xrealloc(sock_used,  sock_size * sizeof(bool));
		}

		for (s = 0; s < sockets; s++) {
			sock_start[s] = c + (s * cps);
			sock_end[s]   = sock_start[s] + cps;
		}
		core_cnt = 0;
		cpus  = job_res->cpus[i];
		while (cpus > 0) {
			uint16_t prev_cpus = cpus;
			for (s = 0; s < sockets && cpus > 0; s++) {

				while (sock_start[s] < sock_end[s]) {
					if (bit_test(core_map,sock_start[s])) {
						sock_used[s] = true;
						core_cnt++;
						break;
					} else
						sock_start[s]++;
				}

				if (sock_start[s] == sock_end[s])
					/* this socket is unusable */
					continue;
				if (cpus < vpus)
					cpus = 0;
				else
					cpus -= vpus;
				sock_start[s]++;
			}
			if (prev_cpus == cpus) {
				/* we're stuck! */
<<<<<<< HEAD
                                job_ptr->priority = 0;
                                job_ptr->state_reason = WAIT_HELD;
                                _dump_job_res(job_res);
                                _dump_nodes();

                                info("cons_res: sync loop not progressing");
                                return -1;
=======
				job_ptr->priority = 0;
				job_ptr->state_reason = WAIT_HELD;
				error("cons_res: sync loop not progressing, "
				      "holding job %u", job_ptr->job_id);
				error_code = SLURM_ERROR;
				goto fini;
>>>>>>> 75190243
			}
		}
		/* clear the rest of the cores in each socket
		 * FIXME: do we need min_core/min_socket checks here? */
		for (s = 0; s < sockets; s++) {
			if (sock_start[s] == sock_end[s])
				continue;
			if (!alloc_sockets || !sock_used[s]) {
				bit_nclear(core_map, sock_start[s],
					   sock_end[s]-1);
			}
			if ((select_node_record[n].vpus > 1) &&
			    (alloc_sockets || alloc_cores) && sock_used[s]) {
				for (j=sock_start[s]; j<sock_end[s]; j++) {
					if (bit_test(core_map, j))
						core_cnt++;
				}
			}
		}
		if ((alloc_cores || alloc_sockets) &&
		    (select_node_record[n].vpus > 1)) {
			job_res->cpus[i] = core_cnt *
					   select_node_record[n].vpus;
		}
		i++;
		/* advance 'c' to the beginning of the next node */
		c += sockets * cps;
	}
fini:	xfree(sock_start);
	xfree(sock_end);
	xfree(sock_used);
	return error_code;
}


/* To effectively deal with heterogeneous nodes, we fake a cyclic
 * distribution to figure out how many cpus are needed on each node.
 *
 * This routine is a slightly modified "version" of the routine
 * _task_layout_block in src/common/dist_tasks.c. We do not need to
 * assign tasks to job->hostid[] and job->tids[][] at this point so
 * the cpu allocation is the same for cyclic and block.
 *
 * For the consumable resources support we need to determine what
 * "node/CPU/Core/thread"-tuplets will be allocated for a given job.
 * In the past we assumed that we only allocated one task per CPU (at
 * that point the lowest level of logical processor) and didn't allow
 * the use of overcommit. We have changed this philosophy and are now
 * allowing people to overcommit their resources and expect the system
 * administrator to enable the task/affinity plug-in which will then
 * bind all of a job's tasks to its allocated resources thereby
 * avoiding interference between co-allocated running jobs.
 *
 * In the consumable resources environment we need to determine the
 * layout schema within slurmctld.
 *
 * We have a core_bitmap of all available cores. All we're doing here
 * is removing cores that are not needed based on the task count, and
 * the choice of cores to remove is based on the distribution:
 * - "cyclic" removes cores "evenly", starting from the last socket,
 * - "block" removes cores from the "last" socket(s)
 * - "plane" removes cores "in chunks"
 */
extern int cr_dist(struct job_record *job_ptr, const uint16_t cr_type)
{
	int error_code, cr_cpu = 1;

	if (job_ptr->job_resrcs->node_req == NODE_CR_RESERVED) {
		/* the job has been allocated an EXCLUSIVE set of nodes,
		 * so it gets all of the bits in the core_bitmap and
		 * all of the available CPUs in the cpus array */
		int size = bit_size(job_ptr->job_resrcs->core_bitmap);
		bit_nset(job_ptr->job_resrcs->core_bitmap, 0, size-1);
		return SLURM_SUCCESS;
	}

	if (job_ptr->details->task_dist == SLURM_DIST_PLANE) {
		/* perform a plane distribution on the 'cpus' array */
		error_code = _compute_plane_dist(job_ptr);
		if (error_code != SLURM_SUCCESS) {
			error("cons_res: cr_dist: Error in "
			      "_compute_plane_dist");
			return error_code;
		}
	} else {
		/* perform a cyclic distribution on the 'cpus' array */
		error_code = _compute_c_b_task_dist(job_ptr);
		if (error_code != SLURM_SUCCESS) {
			error("cons_res: cr_dist: Error in "
			      "_compute_c_b_task_dist");
			return error_code;
		}
	}

	/* now sync up the core_bitmap with the allocated 'cpus' array
	 * based on the given distribution AND resource setting */
	if ((cr_type & CR_CORE) || (cr_type & CR_SOCKET))
		cr_cpu = 0;

	if (cr_cpu) {
		_block_sync_core_bitmap(job_ptr, cr_type);
		return SLURM_SUCCESS;
	}

	/*
	 * If SelectTypeParameters mentions to use a block distribution for
	 * cores by default, use that kind of distribution if no particular
	 * cores distribution specified.
	 * Note : cyclic cores distribution, which is the default, is treated
	 * by the next code block
	 */
	if ( slurmctld_conf.select_type_param & CR_CORE_DEFAULT_DIST_BLOCK ) {
		switch(job_ptr->details->task_dist) {
		case SLURM_DIST_ARBITRARY:
		case SLURM_DIST_BLOCK:
		case SLURM_DIST_CYCLIC:
		case SLURM_DIST_UNKNOWN:
			_block_sync_core_bitmap(job_ptr, cr_type);
			return SLURM_SUCCESS;
		}
	}

	/* Determine the number of logical processors per node needed
	 * for this job. Make sure below matches the layouts in
	 * lllp_distribution in plugins/task/affinity/dist_task.c (FIXME) */
	switch(job_ptr->details->task_dist) {
	case SLURM_DIST_BLOCK_BLOCK:
	case SLURM_DIST_CYCLIC_BLOCK:
	case SLURM_DIST_PLANE:
		_block_sync_core_bitmap(job_ptr, cr_type);
		break;
	case SLURM_DIST_ARBITRARY:
	case SLURM_DIST_BLOCK:
	case SLURM_DIST_CYCLIC:
	case SLURM_DIST_BLOCK_CYCLIC:
	case SLURM_DIST_CYCLIC_CYCLIC:
	case SLURM_DIST_UNKNOWN:
		error_code = _cyclic_sync_core_bitmap(job_ptr, cr_type);
		break;
	default:
		error("select/cons_res: invalid task_dist entry");
		return SLURM_ERROR;
	}
	return error_code;
}<|MERGE_RESOLUTION|>--- conflicted
+++ resolved
@@ -742,22 +742,12 @@
 			}
 			if (prev_cpus == cpus) {
 				/* we're stuck! */
-<<<<<<< HEAD
-                                job_ptr->priority = 0;
-                                job_ptr->state_reason = WAIT_HELD;
-                                _dump_job_res(job_res);
-                                _dump_nodes();
-
-                                info("cons_res: sync loop not progressing");
-                                return -1;
-=======
 				job_ptr->priority = 0;
 				job_ptr->state_reason = WAIT_HELD;
 				error("cons_res: sync loop not progressing, "
 				      "holding job %u", job_ptr->job_id);
 				error_code = SLURM_ERROR;
 				goto fini;
->>>>>>> 75190243
 			}
 		}
 		/* clear the rest of the cores in each socket
