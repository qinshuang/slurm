--- conflicted
+++ resolved
@@ -5,7 +5,7 @@
  *
  *  Copyright (C) 2005 Hewlett-Packard Development Company, L.P.
  *  Written by Andy Riebs, <andy.riebs@hp.com>.
- *  UCRL-CODE-226842.
+ *  UCRL-CODE-217948.
  *  
  *  This file is part of SLURM, a resource management program.
  *  For details, see <http://www.llnl.gov/linux/slurm/>.
@@ -16,11 +16,7 @@
  *  any later version.
  *
  *  In addition, as a special exception, the copyright holders give permission 
-<<<<<<< HEAD
- *  to link the code of portions of this program with the OpenSSL library under
-=======
  *  to link the code of portions of this program with the OpenSSL library under 
->>>>>>> 5e89edcf
  *  certain conditions as described in each individual source file, and 
  *  distribute linked combinations including the two. You must obey the GNU 
  *  General Public License in all respects for all of the code used other than 
@@ -214,14 +210,6 @@
 	return SLURM_SUCCESS;
 }
 
-<<<<<<< HEAD
-int jobacct_p_set_proctrack_container_id(uint32_t id)
-{
-	return SLURM_SUCCESS;
-}
-
-=======
->>>>>>> 5e89edcf
 int jobacct_p_add_task(pid_t pid, jobacct_id_t *jobacct_id)
 {
 	return SLURM_SUCCESS;
@@ -237,12 +225,7 @@
 	return NULL;
 }
 
-void jobacct_p_suspend_poll()
-{
-	return;
-}
-
-void jobacct_p_resume_poll()
+void jobacct_p_suspendpoll()
 {
 	return;
 }