--- conflicted
+++ resolved
@@ -227,11 +227,7 @@
     # slurmstatus return 1 in case of stopped daemon
     # and that is what we are looking for here
     if [[ ${RETVAL} == "1" ]]
-<<<<<<< HEAD
-    then    
-=======
     then
->>>>>>> 1c6f7f21
         RETVAL=0
     else
         RETVAL=1
