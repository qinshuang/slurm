--- conflicted
+++ resolved
@@ -437,8 +437,8 @@
 	test17.39			\
 	test17.40			\
 	test17.41			\
-<<<<<<< HEAD
 	test17.42			\
+	test17.43			\
 	test17.51			\
 	test17.52			\
 	test17.53			\
@@ -450,9 +450,6 @@
 	test17.59			\
 	test17.60			\
 	test17.61			\
-=======
-	test17.43			\
->>>>>>> 90a18aaf
 	test19.1			\
 	test19.2			\
 	test19.3			\
