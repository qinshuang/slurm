#!/usr/bin/expect
############################################################################
# Purpose: Test of SLURM functionality
#          Validate that Allow/Deny accounts are enforced.
#
#
# Output:  "TEST: #.#" followed by "SUCCESS" if test was successful, OR
#          "FAILURE: ..." otherwise with an explanation of the failure, OR
#          anything else indicates a failure mode that must be investigated.
############################################################################
# Copyright (C) 2013 SchedMD LLC
# Written by Nathan Yee <nyee32@schedmd.com>
#
# This file is part of SLURM, a resource management program.
# For details, see <http://slurm.schedmd.com/>.
# Please also read the included file: DISCLAIMER.
#
# SLURM is free software; you can redistribute it and/or modify it under
# the terms of the GNU General Public License as published by the Free
# Software Foundation; either version 2 of the License, or (at your option)
# any later version.
#
# SLURM is distributed in the hope that it will be useful, but WITHOUT ANY
# WARRANTY; without even the implied warranty of MERCHANTABILITY or FITNESS
# FOR A PARTICULAR PURPOSE.  See the GNU General Public License for more
# details.
#
# You should have received a copy of the GNU General Public License along
# with SLURM; if not, write to the Free Software Foundation, Inc.,
# 51 Franklin Street, Fifth Floor, Boston, MA 02110-1301  USA.
############################################################################
source ./globals

set test_id        "2.18"
set user_name      ""
set node_name      ""
set cluster_name   ""
set acct_good      "test${test_id}_acct_good"
set acct_bad       "test${test_id}_acct_bad"
set part_name      "test${test_id}_part"
set exit_code      0

print_header $test_id

#
# Check accounting config and bail if not found.
#
if { [test_account_storage] == 0 } {
	send_user "\nWARNING: This test can't be run without a usable AccountStorageType\n"
	exit 0
}
if { [string compare [check_accounting_admin_level] "Administrator"] } {
	send_user "\nWARNING: This test can't be run without being an Accounting administrator.\nUse sacctmgr mod user \$USER_NAME set admin=admin.\n"
	exit 0
}

proc set_part_val {part_type part_val} {
	global scontrol part_name exit_code

	spawn $scontrol update partitionname=$part_name $part_type=$part_val
	expect {
		-re "Error" {
			send_user "\nFAILURE: $part_type was not set\n"
			set exit_code 1
		}
		timeout {
			send_user "\nFAILURE: scontrol is not responding\n"
			set exit_code 1
		}
		eof {
			wait
		}
	}
}

proc cleanup { } {
	global scancel scontrol sacctmgr part_name acct_good acct_bad exit_code

	set del_part 0

	spawn $scancel -p $part_name
	expect {
		timeout {
			send_user "FAILURE: scancel is not responding\n"
			set exit_code 1
		}
		eof {
			wait
		}
	}

	send_user "Any error, except for unresponsiveness, from the previous scancel is expected and should be ignored.\n"

	spawn $scontrol delete partition=$part_name
	expect {
		-re "error" {
			send_user "\nFAILURE: scontrol did not remove "
			"partition\n"
			set exit_code 1
			exp_continue
		}
		timeout {
			send_user "FAILURE: scontrol is not responding\n"
			set exit_code 1
		}
		eof {
			wait
		}
	}

	spawn $sacctmgr -i delete account $acct_good $acct_bad
	expect {
		-re "Deleting accounts" {
			set del_part 1
			exp_continue
		}
		timeout {
			send_user "\nFAILURE: sacctmgr is not responding\n"
			set exit_code 1
		}
		eof {
			wait
		}
	}

	return $del_part
}

proc create_acct { acct } {

	global sacctmgr exit_code user_name cluster_name

	set create_acct 0
	spawn $sacctmgr -i create account $acct cluster=$cluster_name
	expect {
		-re "Adding Account" {
			set create_acct 1
			exp_continue
		}
		timeout {
			send_user "\nFAILURE: sacctmgr is not responding\n"
			set exit_code 1
		}
		eof {
			wait
		}
	}

	spawn $sacctmgr -i create user $user_name account=$acct cluster=$cluster_name
	expect {
		timeout {
			send_user "\nFAILURE: sacctmgr is not responding\n"
			set exit_code 1
		}
		eof {
			wait
		}
	}

	if {$create_acct !=1 } {
		send_user "\nFAILURE: Account was not added\n"
		set exit_code 1
	}


}

proc test_part { acct part acct_con } {

	global srun exit_code


	set sub_job 0
<<<<<<< HEAD
	spawn $srun -I2 -A $acct -p $part hostname
=======
	spawn $srun -I -A $acct -p $part true
>>>>>>> 79f53494
	expect {
		-re "error" {
			if { $acct_con == 1 } {
				send_user "\nThis error is expected\n"
			} else {
				send_user "\nFAILURE: This error should not have occured\n"
				set exit_code 1
			}
			exp_continue
		}
		timeout {
			send_user "\nFAILURE: srun is not responding\n"
			set exit_code 1
		}
		eof {
			wait
		}
	}


}

# Remove any vestigial accounts or partitions
cleanup

spawn $bin_id -un
expect {
	-re "($alpha_numeric_under)" {
		set user_name $expect_out(1,string)
		exp_continue
	}
	timeout {
		send_user "\nFAILURE: id is not responding\n"
		set exit_code 1
	}
	eof {
		wait
	}
}

set node_name [ get_idle_node_in_part $partition ]
set cluster_name [ get_cluster_name ]

# NOTE: acct_good should always work and
# acct_bad should always cause an error

#
# Create good account
#
create_acct $acct_good

#
# Create bad account
#
create_acct $acct_bad

# Create partition
spawn $scontrol create partition=$part_name nodes=$node_name
expect {
	-re "error" {
		send_user "\nFAILURE: partition was not created\n"
		set exit_code 1
	}
	timeout {
		send_user "\nFAILURE: scontrol is not reponding\n"
		set exit_code 1
	}
	eof {
		wait
	}
}

#
# Set Allow Account to good values
#
set_part_val allowaccount $acct_good

######Testing AllowAccount#####
send_user "\nTesting AllowAccount\n"

#
# Test partition with good values
# 0 = good test / 1 = bad test
#
test_part $acct_good $part_name 0

#
# Test partition with bad values
# 0 = good test / 1 = bad test
#
test_part $acct_bad $part_name 1

#
# Set Allow Accounts to all and
# set Deny Account to bad value
#
set_part_val allowaccount ALL
set_part_val denyaccount $acct_bad


######Testing DenyAccount#####
send_user "\nTesting DenyAccount\n"

#
# Test partition with good values
# 0 = good test / 1 = bad test
#
test_part $acct_good $part_name 0

#
# Test partition with bad values
# 0 = good test / 1 = bad test
#
test_part $acct_bad $part_name 1


sleep 5
# Delete partition and accounts
if {[cleanup] != 1} {
	send_user "\nFAILURE: Account was not deleted\n"
	set exit_code 1
}

if {$exit_code == 0} {
	send_user "\nSUCCESS\n"
}
exit $exit_code<|MERGE_RESOLUTION|>--- conflicted
+++ resolved
@@ -171,11 +171,8 @@
 
 
 	set sub_job 0
-<<<<<<< HEAD
-	spawn $srun -I2 -A $acct -p $part hostname
-=======
-	spawn $srun -I -A $acct -p $part true
->>>>>>> 79f53494
+
+	spawn $srun -I2 -A $acct -p $part true
 	expect {
 		-re "error" {
 			if { $acct_con == 1 } {
