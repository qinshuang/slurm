--- conflicted
+++ resolved
@@ -62,11 +62,8 @@
                     AC_MSG_ERROR([Cray BASIL requires expat headers/rpm]))
     AC_CHECK_LIB(expat, XML_ParserCreate, [],
                  AC_MSG_ERROR([Cray BASIL requires libexpat.so (i.e. libexpat1-dev)]))
-<<<<<<< HEAD
-=======
     AC_CHECK_LIB([job], [job_getjid], [],
                  AC_MSG_ERROR([Need cray-job (usually in /opt/cray/job/default)]))
->>>>>>> 50449e17
     if test -z "$MYSQL_CFLAGS" || test -z "$MYSQL_LIBS"; then
       AC_MSG_ERROR([Cray BASIL requires the cray-MySQL-devel-enterprise rpm])
     fi
